/*
 This file is part of cpp-ethereum.

 cpp-ethereum is free software: you can redistribute it and/or modify
 it under the terms of the GNU General Public License as published by
 the Free Software Foundation, either version 3 of the License, or
 (at your option) any later version.

 cpp-ethereum is distributed in the hope that it will be useful,
 but WITHOUT ANY WARRANTY; without even the implied warranty of
 MERCHANTABILITY or FITNESS FOR A PARTICULAR PURPOSE.  See the
 GNU General Public License for more details.

 You should have received a copy of the GNU General Public License
 along with cpp-ethereum.  If not, see <http://www.gnu.org/licenses/>.
 */
/** @file EC.cpp
 * @author Alex Leverington <nessence@gmail.com>
 * @date 2014
 *
 * ECDSA, ECIES
 */

#include <secp256k1/secp256k1.h>
#include "CryptoPP.h"
#include "SHA3.h"
#include "SHA3MAC.h"
#include "EC.h"

static_assert(dev::Secret::size == 32, "Secret key must be 32 bytes.");
static_assert(dev::Public::size == 64, "Public key must be 64 bytes.");
static_assert(dev::Signature::size == 65, "Signature must be 65 bytes.");

using namespace std;
using namespace dev;
using namespace dev::crypto;
using namespace CryptoPP;
using namespace pp;

static const int c_publicKeySize = 65;	// Public key size for I/O is 65 bytes (there's an extra byte that we don't really need).

void crypto::toPublic(Secret const& _s, Public& o_public)
{
	exponentToPublic(Integer(_s.data(), sizeof(_s)), o_public);
}

h256 crypto::kdf(Secret const& _priv, h256 const& _hash)
{
	// H(H(r||k)^h)
	h256 s;
	sha3mac(Nonce::get().ref(), _priv.ref(), s.ref());
	s ^= _hash;
	sha3(s.ref(), s.ref());
	
	if (!s || !_hash || !_priv)
		BOOST_THROW_EXCEPTION(InvalidState());
	return std::move(s);
}

void crypto::encrypt(Public const& _k, bytes& io_cipher)
{
	ECIES<ECP>::Encryptor e;
	initializeDLScheme(_k, e);
	size_t plen = io_cipher.size();
	bytes c;
	c.resize(e.CiphertextLength(plen));
	// todo: use StringSource with io_cipher as input and output.
	e.Encrypt(PRNG, io_cipher.data(), plen, c.data());
	memset(io_cipher.data(), 0, io_cipher.size());
	io_cipher = std::move(c);
}

void crypto::decrypt(Secret const& _k, bytes& io_text)
{
	CryptoPP::ECIES<CryptoPP::ECP>::Decryptor d;
	initializeDLScheme(_k, d);
	size_t clen = io_text.size();
	bytes p;
	p.resize(d.MaxPlaintextLength(io_text.size()));
	// todo: use StringSource with io_text as input and output.
	DecodingResult r = d.Decrypt(PRNG, io_text.data(), clen, p.data());
	if (!r.isValidCoding)
	{
		io_text.clear();
		return;
	}
	io_text.resize(r.messageLength);
	io_text = std::move(p);
}

Signature crypto::sign(Secret const& _k, bytesConstRef _message)
{
	return crypto::sign(_k, sha3(_message));
}

Signature crypto::sign(Secret const& _key, h256 const& _hash)
{
	ECDSA<ECP,SHA3_256>::Signer signer;
	initializeDLScheme(_key, signer);

	Integer const& q = secp256k1Params.GetGroupOrder();
	Integer const& qs = secp256k1Params.GetSubgroupOrder();
	Integer e(_hash.asBytes().data(), 32);

	Integer k(kdf(_key, _hash).data(), 32);
	if (k == 0)
		BOOST_THROW_EXCEPTION(InvalidState());
	k = 1 + (k % (qs - 1));
	
	ECP::Point rp = secp256k1Params.ExponentiateBase(k);
	Integer r = secp256k1Params.ConvertElementToInteger(rp);
	int recid = ((r >= q) ? 2 : 0) | (rp.y.IsOdd() ? 1 : 0);
	
	Integer kInv = k.InverseMod(q);
	Integer s = (kInv * (Integer(_key.asBytes().data(), 32)*r + e)) % q;
	assert(!!r && !!s);
	
	if (s > qs)
	{
		s = q - s;
		if (recid)
			recid ^= 1;
	}
	
	Signature sig;
	r.Encode(sig.data(), 32);
	s.Encode(sig.data() + 32, 32);
	sig[64] = recid;
	return sig;
}

bool crypto::verify(Signature const& _signature, bytesConstRef _message)
{
	return crypto::verify(crypto::recover(_signature, _message), _signature, _message);
}

bool crypto::verify(Public const& _p, Signature const& _sig, bytesConstRef _message, bool _hashed)
{
<<<<<<< HEAD
=======
	static const size_t c_derMaxEncodingLength = 72;
>>>>>>> cbf22e3c
	if (_hashed)
	{
		assert(_message.size() == 32);
		byte encpub[65] = {0x04};
		memcpy(&encpub[1], _p.data(), 64);
<<<<<<< HEAD
		static const size_t c_derMaxEncodingLength = 72;
		byte dersig[c_derMaxEncodingLength];
		size_t cssz = DSAConvertSignatureFormat(dersig, c_derMaxEncodingLength, DSA_DER, _sig.data(), 64, DSA_P1363);
		assert(cssz <= c_derMaxEncodingLength);
		return (1 == secp256k1_ecdsa_verify(_message.data(), _message.size(), dersig, cssz, encpub, 65));
=======
		byte dersig[c_derMaxEncodingLength];
		size_t cssz = DSAConvertSignatureFormat(dersig, c_derMaxEncodingLength, DSA_DER, _sig.data(), 64, DSA_P1363);
		assert(cssz <= c_derMaxEncodingLength);
		return (1 == secp256k1_ecdsa_verify(_message.data(), _message.size(), dersig, cssz, encpub, c_publicKeySize));
>>>>>>> cbf22e3c
	}
	
	ECDSA<ECP, SHA3_256>::Verifier verifier;
	initializeDLScheme(_p, verifier);
	return verifier.VerifyMessage(_message.data(), _message.size(), _sig.data(), sizeof(Signature) - 1);
}

Public crypto::recover(Signature _signature, bytesConstRef _message)
{
	secp256k1_start();
	
<<<<<<< HEAD
	static const int c_pubkeylen = 65;
	int pubkeylen = c_pubkeylen;
	byte pubkey[c_pubkeylen];
	if (!secp256k1_ecdsa_recover_compact(_message.data(), 32, _signature.data(), pubkey, &pubkeylen, 0, (int)_signature[64]))
=======
	byte pubkey[c_publicKeySize];
	int keySize;
	if (!secp256k1_ecdsa_recover_compact(_message.data(), 32, _signature.data(), pubkey, &keySize, 0, (int)_signature[64]) || keySize != c_publicKeySize)
>>>>>>> cbf22e3c
		return Public();
	
#if ETH_CRYPTO_TRACE
	h256* sig = (h256 const*)_signature.data();
	cout << "---- RECOVER -------------------------------" << endl;
	cout << "MSG: " << _message << endl;
	cout << "R S V: " << sig[0] << " " << sig[1] << " " << (int)(_signature[64] - 27) << "+27" << endl;
	cout << "PUB: " << toHex(bytesConstRef(&(pubkey[1]), 64)) << endl;
#endif
	
	Public ret;
	memcpy(&ret, &(pubkey[1]), sizeof(Public));
	return ret;
}

bool crypto::verifySecret(Secret const& _s, Public const& _p)
{
	secp256k1_start();
	int ok = secp256k1_ecdsa_seckey_verify(_s.data());
	if (!ok)
		return false;
	
<<<<<<< HEAD
	static const int c_pubkeylen = 65;
	int pubkeylen = c_pubkeylen;
	byte pubkey[c_pubkeylen];
	ok = secp256k1_ecdsa_pubkey_create(pubkey, &pubkeylen, _s.data(), 0);
	if (!ok || pubkeylen != 65)
=======
	byte pubkey[c_publicKeySize];

	int keySize;
	ok = secp256k1_ecdsa_pubkey_create(pubkey, &keySize, _s.data(), 0);
	if (!ok || keySize != c_publicKeySize)
>>>>>>> cbf22e3c
		return false;
	
	ok = secp256k1_ecdsa_pubkey_verify(pubkey, c_publicKeySize);
	if (!ok)
		return false;
	
	for (int i = 0; i < 32; i++)
		if (pubkey[i+1]!=_p[i])
			return false;

	return true;
}
<|MERGE_RESOLUTION|>--- conflicted
+++ resolved
@@ -136,27 +136,16 @@
 
 bool crypto::verify(Public const& _p, Signature const& _sig, bytesConstRef _message, bool _hashed)
 {
-<<<<<<< HEAD
-=======
 	static const size_t c_derMaxEncodingLength = 72;
->>>>>>> cbf22e3c
 	if (_hashed)
 	{
 		assert(_message.size() == 32);
 		byte encpub[65] = {0x04};
 		memcpy(&encpub[1], _p.data(), 64);
-<<<<<<< HEAD
-		static const size_t c_derMaxEncodingLength = 72;
-		byte dersig[c_derMaxEncodingLength];
-		size_t cssz = DSAConvertSignatureFormat(dersig, c_derMaxEncodingLength, DSA_DER, _sig.data(), 64, DSA_P1363);
-		assert(cssz <= c_derMaxEncodingLength);
-		return (1 == secp256k1_ecdsa_verify(_message.data(), _message.size(), dersig, cssz, encpub, 65));
-=======
 		byte dersig[c_derMaxEncodingLength];
 		size_t cssz = DSAConvertSignatureFormat(dersig, c_derMaxEncodingLength, DSA_DER, _sig.data(), 64, DSA_P1363);
 		assert(cssz <= c_derMaxEncodingLength);
 		return (1 == secp256k1_ecdsa_verify(_message.data(), _message.size(), dersig, cssz, encpub, c_publicKeySize));
->>>>>>> cbf22e3c
 	}
 	
 	ECDSA<ECP, SHA3_256>::Verifier verifier;
@@ -168,16 +157,9 @@
 {
 	secp256k1_start();
 	
-<<<<<<< HEAD
-	static const int c_pubkeylen = 65;
-	int pubkeylen = c_pubkeylen;
-	byte pubkey[c_pubkeylen];
-	if (!secp256k1_ecdsa_recover_compact(_message.data(), 32, _signature.data(), pubkey, &pubkeylen, 0, (int)_signature[64]))
-=======
 	byte pubkey[c_publicKeySize];
 	int keySize;
 	if (!secp256k1_ecdsa_recover_compact(_message.data(), 32, _signature.data(), pubkey, &keySize, 0, (int)_signature[64]) || keySize != c_publicKeySize)
->>>>>>> cbf22e3c
 		return Public();
 	
 #if ETH_CRYPTO_TRACE
@@ -200,19 +182,11 @@
 	if (!ok)
 		return false;
 	
-<<<<<<< HEAD
-	static const int c_pubkeylen = 65;
-	int pubkeylen = c_pubkeylen;
-	byte pubkey[c_pubkeylen];
-	ok = secp256k1_ecdsa_pubkey_create(pubkey, &pubkeylen, _s.data(), 0);
-	if (!ok || pubkeylen != 65)
-=======
 	byte pubkey[c_publicKeySize];
 
 	int keySize;
 	ok = secp256k1_ecdsa_pubkey_create(pubkey, &keySize, _s.data(), 0);
 	if (!ok || keySize != c_publicKeySize)
->>>>>>> cbf22e3c
 		return false;
 	
 	ok = secp256k1_ecdsa_pubkey_verify(pubkey, c_publicKeySize);
