--- conflicted
+++ resolved
@@ -206,11 +206,7 @@
 		TypePointers const& parameterTypes = function.getParameterTypes();
 		vector<ASTPointer<Expression const>> const& callArguments = _functionCall.getArguments();
 		vector<ASTPointer<ASTString>> const& callArgumentNames = _functionCall.getNames();
-<<<<<<< HEAD
-		if (function.getLocation() != Location::SHA3)
-=======
 		if (!function.takesArbitraryParameters())
->>>>>>> 1745f1eb
 			solAssert(callArguments.size() == parameterTypes.size(), "");
 
 		vector<ASTPointer<Expression const>> arguments;
@@ -322,11 +318,7 @@
 			appendTypeConversion(*arguments.front()->getType(),
 								 *function.getParameterTypes().front(), true);
 			appendExternalFunctionCall(FunctionType(TypePointers{}, TypePointers{},
-<<<<<<< HEAD
-													Location::External, true, true), {}, true);
-=======
 													Location::External, false, true, true), {}, true);
->>>>>>> 1745f1eb
 			break;
 		case Location::Suicide:
 			arguments.front()->accept(*this);
@@ -335,11 +327,7 @@
 			break;
 		case Location::SHA3:
 		{
-<<<<<<< HEAD
-			unsigned length = appendArgumentsCopyToMemory(arguments, TypePointers(), 0, false);
-=======
 			unsigned length = appendArgumentsCopyToMemory(arguments, TypePointers(), 0, function.padArguments());
->>>>>>> 1745f1eb
 			m_context << u256(length) << u256(0) << eth::Instruction::SHA3;
 			break;
 		}
@@ -715,10 +703,7 @@
 
 	if (stackTypeCategory == Type::Category::String)
 	{
-<<<<<<< HEAD
-=======
 		StaticStringType const& typeOnStack = dynamic_cast<StaticStringType const&>(_typeOnStack);
->>>>>>> 1745f1eb
 		if (targetTypeCategory == Type::Category::Integer)
 		{
 			// conversion from string to hash. no need to clean the high bit
@@ -730,11 +715,6 @@
 		}
 		else
 		{
-<<<<<<< HEAD
-			solAssert(targetTypeCategory == Type::Category::String, "Invalid type conversion requested.");
-			// nothing to do, strings are high-order-bit-aligned
-			//@todo clear lower-order bytes if we allow explicit conversion to shorter strings
-=======
 			// clear lower-order bytes for conversion to shorter strings - we always clean
 			solAssert(targetTypeCategory == Type::Category::String, "Invalid type conversion requested.");
 			StaticStringType const& targetType = dynamic_cast<StaticStringType const&>(_targetType);
@@ -747,7 +727,6 @@
 							  << eth::Instruction::DUP1 << eth::Instruction::SWAP2
 							  << eth::Instruction::DIV << eth::Instruction::MUL;
 			}
->>>>>>> 1745f1eb
 		}
 	}
 	else if (stackTypeCategory == Type::Category::Integer || stackTypeCategory == Type::Category::Contract ||
@@ -834,14 +813,10 @@
 
 	// reserve space for the function identifier
 	unsigned dataOffset = bare ? 0 : CompilerUtils::dataStartOffset;
-<<<<<<< HEAD
-	dataOffset += appendArgumentsCopyToMemory(_arguments, _functionType.getParameterTypes(), dataOffset);
-=======
 	// For bare call, activate "4 byte pad exception": If the first argument has exactly 4 bytes,
 	// do not pad it to 32 bytes.
 	dataOffset += appendArgumentsCopyToMemory(_arguments, _functionType.getParameterTypes(), dataOffset,
 											  _functionType.padArguments(), bare);
->>>>>>> 1745f1eb
 
 	//@todo only return the first return value for now
 	Type const* firstType = _functionType.getReturnParameterTypes().empty() ? nullptr :
@@ -880,12 +855,8 @@
 unsigned ExpressionCompiler::appendArgumentsCopyToMemory(vector<ASTPointer<Expression const>> const& _arguments,
 														 TypePointers const& _types,
 														 unsigned _memoryOffset,
-<<<<<<< HEAD
-														 bool _padToWordBoundaries)
-=======
 														 bool _padToWordBoundaries,
 														 bool _padExceptionIfFourBytes)
->>>>>>> 1745f1eb
 {
 	solAssert(_types.empty() || _types.size() == _arguments.size(), "");
 	unsigned length = 0;
@@ -894,17 +865,12 @@
 		_arguments[i]->accept(*this);
 		TypePointer const& expectedType = _types.empty() ? _arguments[i]->getType()->getRealType() : _types[i];
 		appendTypeConversion(*_arguments[i]->getType(), *expectedType, true);
-<<<<<<< HEAD
-		length += appendTypeMoveToMemory(*expectedType, _arguments[i]->getLocation(),
-										 _memoryOffset + length, _padToWordBoundaries);
-=======
 		bool pad = _padToWordBoundaries;
 		// Do not pad if the first argument has exactly four bytes
 		if (i == 0 && pad && _padExceptionIfFourBytes && expectedType->getCalldataEncodedSize() == 4)
 			pad = false;
 		length += appendTypeMoveToMemory(*expectedType, _arguments[i]->getLocation(),
 										 _memoryOffset + length, pad);
->>>>>>> 1745f1eb
 	}
 	return length;
 }
