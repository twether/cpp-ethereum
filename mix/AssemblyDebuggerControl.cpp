--- conflicted
+++ resolved
@@ -26,27 +26,8 @@
 
 using namespace dev::mix;
 
-<<<<<<< HEAD
-AssemblyDebuggerControl::AssemblyDebuggerControl(AppContext* _context):
+AssemblyDebuggerControl::AssemblyDebuggerControl(dev::mix::AppContext* _context):
 	Extension(_context, ExtensionDisplayBehavior::ModalDialog)
-=======
-/// @todo Move this to QML
-dev::u256 fromQString(QString const& _s)
-{
-	return dev::jsToU256(_s.toStdString());
-}
-
-/// @todo Move this to QML
-QString toQString(dev::u256 _value)
-{
-	std::ostringstream s;
-	s << _value;
-	return QString::fromStdString(s.str());
-}
-
-AssemblyDebuggerControl::AssemblyDebuggerControl(dev::mix::AppContext* _context):
-	Extension(_context, ExtensionDisplayBehavior::ModalDialog), m_running(false)
->>>>>>> fd2cc0f4
 {
 	connect(_context->clientModel(), &ClientModel::showDebuggerWindow, this, &AssemblyDebuggerControl::showDebugger, Qt::QueuedConnection);
 }
@@ -65,127 +46,7 @@
 {
 }
 
-<<<<<<< HEAD
 void AssemblyDebuggerControl::showDebugger()
-=======
-void AssemblyDebuggerControl::debugDeployment()
-{
-	executeSequence(std::vector<TransactionSettings>(), 0);
-}
-
-void AssemblyDebuggerControl::debugState(QVariantMap _state)
-{
-	u256 balance = fromQString(_state.value("balance").toString());
-	QVariantList transactions = _state.value("transactions").toList();
-
-	std::vector<TransactionSettings> transactionSequence;
-
-	for (auto const& t: transactions)
-	{
-		QVariantMap transaction = t.toMap();
-
-		QString functionId = transaction.value("functionId").toString();
-		u256 value = fromQString(transaction.value("value").toString());
-		u256 gas = fromQString(transaction.value("gas").toString());
-		u256 gasPrice = fromQString(transaction.value("gasPrice").toString());
-		QVariantMap params = transaction.value("parameters").toMap();
-		TransactionSettings transactionSettings(functionId, value, gas, gasPrice);
-
-		for (auto p = params.cbegin(); p != params.cend(); ++p)
-			transactionSettings.parameterValues.insert(std::make_pair(p.key(), fromQString(p.value().toString())));
-
-		transactionSequence.push_back(transactionSettings);
-	}
-	executeSequence(transactionSequence, balance);
-}
-
-void AssemblyDebuggerControl::executeSequence(std::vector<TransactionSettings> const& _sequence, dev::u256 _balance)
-{
-	if (m_running)
-		throw (std::logic_error("debugging already running"));
-	auto compilerRes = m_ctx->codeModel()->code();
-	std::shared_ptr<QContractDefinition> contractDef = compilerRes->sharedContract();
-	m_running = true;
-
-	emit runStarted();
-	emit stateChanged();
-
-	//run sequence
-	QtConcurrent::run([=]()
-	{
-		try
-		{
-			bytes contractCode = compilerRes->bytes();
-			std::vector<dev::bytes> transactonData;
-			QFunctionDefinition* f;
-			ContractCallDataEncoder c;
-			//encode data for all transactions
-			for (auto const& t: _sequence)
-			{
-				f = nullptr;
-				for (int tf = 0; tf < contractDef->functionsList().size(); tf++)
-				{
-					if (contractDef->functionsList().at(tf)->name() == t.functionId)
-					{
-						f = contractDef->functionsList().at(tf);
-						break;
-					}
-				}
-				if (!f)
-					throw std::runtime_error("function " + t.functionId.toStdString() + " not found");
-
-				c.encode(f->index());
-				for (int p = 0; p < f->parametersList().size(); p++)
-				{
-					QVariableDeclaration* var = (QVariableDeclaration*)f->parametersList().at(p);
-					u256 value = 0;
-					auto v = t.parameterValues.find(var->name());
-					if (v != t.parameterValues.cend())
-						value = v->second;
-					c.encode(var, value);
-				}
-				transactonData.emplace_back(c.encodedData());
-			}
-
-			//run contract creation first
-			m_modelDebugger->resetState(_balance);
-			DebuggingContent debuggingContent = m_modelDebugger->deployContract(contractCode);
-			Address address = debuggingContent.contractAddress;
-			for (unsigned i = 0; i < _sequence.size(); ++i)
-				debuggingContent = m_modelDebugger->callContract(address, transactonData.at(i), _sequence.at(i));
-
-			if (f)
-				debuggingContent.returnParameters = c.decode(f->returnParameters(), debuggingContent.returnValue);
-
-			//we need to wrap states in a QObject before sending to QML.
-			QList<QObject*> wStates;
-			for (int i = 0; i < debuggingContent.machineStates.size(); i++)
-			{
-				QPointer<DebuggingStateWrapper> s(new DebuggingStateWrapper(debuggingContent.executionCode, debuggingContent.executionData.toBytes()));
-				s->setState(debuggingContent.machineStates.at(i));
-				wStates.append(s);
-			}
-			//collect states for last transaction
-			AssemblyDebuggerData code = DebuggingStateWrapper::getHumanReadableCode(debuggingContent.executionCode);
-			emit dataAvailable(debuggingContent.returnParameters, wStates, code);
-			emit runComplete();
-		}
-		catch(boost::exception const&)
-		{
-			emit runFailed(QString::fromStdString(boost::current_exception_diagnostic_information()));
-		}
-
-		catch(std::exception const& e)
-		{
-			emit runFailed(e.what());
-		}
-		m_running = false;
-		emit stateChanged();
-	});
-}
-
-void AssemblyDebuggerControl::showDebugger(QList<QVariableDefinition*> const& _returnParam, QList<QObject*> const& _wStates, AssemblyDebuggerData const& _code)
->>>>>>> fd2cc0f4
 {
 	this->addContentOn(this);
 }