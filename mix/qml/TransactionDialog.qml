--- conflicted
+++ resolved
@@ -61,7 +61,6 @@
 			loadParameters();
 		else
 		{
-			console.log("load ctro paramters");
 			var parameters = codeModel.code.contract.constructor.parameters;
 			for (var p = 0; p < parameters.length; p++) {
 				var pname = parameters[p].name;
@@ -186,12 +185,8 @@
 		}
 
 		Label {
-<<<<<<< HEAD
 			id: gasPriceLabel
-			text: qsTr("Gas price")
-=======
 			text: qsTr("Gas Price")
->>>>>>> ac916f64
 		}
 		Rectangle
 		{
