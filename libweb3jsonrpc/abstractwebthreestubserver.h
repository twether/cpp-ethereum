/**
 * This file is generated by jsonrpcstub, DO NOT CHANGE IT MANUALLY!
 */

#ifndef JSONRPC_CPP_STUB_ABSTRACTWEBTHREESTUBSERVER_H_
#define JSONRPC_CPP_STUB_ABSTRACTWEBTHREESTUBSERVER_H_

#include <jsonrpccpp/server.h>

class AbstractWebThreeStubServer : public jsonrpc::AbstractServer<AbstractWebThreeStubServer>
{
    public:
        AbstractWebThreeStubServer(jsonrpc::AbstractServerConnector &conn) : jsonrpc::AbstractServer<AbstractWebThreeStubServer>(conn)
        {
            this->bindAndAddMethod(new jsonrpc::Procedure("eth_coinbase", jsonrpc::PARAMS_BY_POSITION, jsonrpc::JSON_STRING,  NULL), &AbstractWebThreeStubServer::eth_coinbaseI);
<<<<<<< HEAD
            this->bindAndAddMethod(new jsonrpc::Procedure("eth_setCoinbase", jsonrpc::PARAMS_BY_POSITION, jsonrpc::JSON_BOOLEAN, "param1",jsonrpc::JSON_STRING, NULL), &AbstractWebThreeStubServer::eth_setCoinbaseI);
            this->bindAndAddMethod(new jsonrpc::Procedure("eth_listening", jsonrpc::PARAMS_BY_POSITION, jsonrpc::JSON_BOOLEAN,  NULL), &AbstractWebThreeStubServer::eth_listeningI);
            this->bindAndAddMethod(new jsonrpc::Procedure("eth_setListening", jsonrpc::PARAMS_BY_POSITION, jsonrpc::JSON_BOOLEAN, "param1",jsonrpc::JSON_BOOLEAN, NULL), &AbstractWebThreeStubServer::eth_setListeningI);
=======
            this->bindAndAddMethod(new jsonrpc::Procedure("eth_compilers", jsonrpc::PARAMS_BY_POSITION, jsonrpc::JSON_ARRAY,  NULL), &AbstractWebThreeStubServer::eth_compilersI);
            this->bindAndAddMethod(new jsonrpc::Procedure("eth_countAt", jsonrpc::PARAMS_BY_POSITION, jsonrpc::JSON_REAL, "param1",jsonrpc::JSON_STRING, NULL), &AbstractWebThreeStubServer::eth_countAtI);
            this->bindAndAddMethod(new jsonrpc::Procedure("eth_defaultBlock", jsonrpc::PARAMS_BY_POSITION, jsonrpc::JSON_INTEGER,  NULL), &AbstractWebThreeStubServer::eth_defaultBlockI);
            this->bindAndAddMethod(new jsonrpc::Procedure("eth_filterLogs", jsonrpc::PARAMS_BY_POSITION, jsonrpc::JSON_ARRAY, "param1",jsonrpc::JSON_INTEGER, NULL), &AbstractWebThreeStubServer::eth_filterLogsI);
            this->bindAndAddMethod(new jsonrpc::Procedure("eth_gasPrice", jsonrpc::PARAMS_BY_POSITION, jsonrpc::JSON_STRING,  NULL), &AbstractWebThreeStubServer::eth_gasPriceI);
            this->bindAndAddMethod(new jsonrpc::Procedure("eth_listening", jsonrpc::PARAMS_BY_POSITION, jsonrpc::JSON_BOOLEAN,  NULL), &AbstractWebThreeStubServer::eth_listeningI);
            this->bindAndAddMethod(new jsonrpc::Procedure("eth_lll", jsonrpc::PARAMS_BY_POSITION, jsonrpc::JSON_STRING, "param1",jsonrpc::JSON_STRING, NULL), &AbstractWebThreeStubServer::eth_lllI);
            this->bindAndAddMethod(new jsonrpc::Procedure("eth_logs", jsonrpc::PARAMS_BY_POSITION, jsonrpc::JSON_ARRAY, "param1",jsonrpc::JSON_OBJECT, NULL), &AbstractWebThreeStubServer::eth_logsI);
>>>>>>> f8180286
            this->bindAndAddMethod(new jsonrpc::Procedure("eth_mining", jsonrpc::PARAMS_BY_POSITION, jsonrpc::JSON_BOOLEAN,  NULL), &AbstractWebThreeStubServer::eth_miningI);
            this->bindAndAddMethod(new jsonrpc::Procedure("eth_setMining", jsonrpc::PARAMS_BY_POSITION, jsonrpc::JSON_BOOLEAN, "param1",jsonrpc::JSON_BOOLEAN, NULL), &AbstractWebThreeStubServer::eth_setMiningI);
            this->bindAndAddMethod(new jsonrpc::Procedure("eth_gasPrice", jsonrpc::PARAMS_BY_POSITION, jsonrpc::JSON_STRING,  NULL), &AbstractWebThreeStubServer::eth_gasPriceI);
            this->bindAndAddMethod(new jsonrpc::Procedure("eth_accounts", jsonrpc::PARAMS_BY_POSITION, jsonrpc::JSON_ARRAY,  NULL), &AbstractWebThreeStubServer::eth_accountsI);
            this->bindAndAddMethod(new jsonrpc::Procedure("eth_peerCount", jsonrpc::PARAMS_BY_POSITION, jsonrpc::JSON_INTEGER,  NULL), &AbstractWebThreeStubServer::eth_peerCountI);
<<<<<<< HEAD
            this->bindAndAddMethod(new jsonrpc::Procedure("eth_defaultBlock", jsonrpc::PARAMS_BY_POSITION, jsonrpc::JSON_INTEGER,  NULL), &AbstractWebThreeStubServer::eth_defaultBlockI);
            this->bindAndAddMethod(new jsonrpc::Procedure("eth_setDefaultBlock", jsonrpc::PARAMS_BY_POSITION, jsonrpc::JSON_BOOLEAN, "param1",jsonrpc::JSON_INTEGER, NULL), &AbstractWebThreeStubServer::eth_setDefaultBlockI);
            this->bindAndAddMethod(new jsonrpc::Procedure("eth_number", jsonrpc::PARAMS_BY_POSITION, jsonrpc::JSON_INTEGER,  NULL), &AbstractWebThreeStubServer::eth_numberI);
            this->bindAndAddMethod(new jsonrpc::Procedure("eth_balanceAt", jsonrpc::PARAMS_BY_POSITION, jsonrpc::JSON_STRING, "param1",jsonrpc::JSON_STRING, NULL), &AbstractWebThreeStubServer::eth_balanceAtI);
            this->bindAndAddMethod(new jsonrpc::Procedure("eth_stateAt", jsonrpc::PARAMS_BY_POSITION, jsonrpc::JSON_STRING, "param1",jsonrpc::JSON_STRING,"param2",jsonrpc::JSON_STRING, NULL), &AbstractWebThreeStubServer::eth_stateAtI);
            this->bindAndAddMethod(new jsonrpc::Procedure("eth_countAt", jsonrpc::PARAMS_BY_POSITION, jsonrpc::JSON_REAL, "param1",jsonrpc::JSON_STRING, NULL), &AbstractWebThreeStubServer::eth_countAtI);
            this->bindAndAddMethod(new jsonrpc::Procedure("eth_codeAt", jsonrpc::PARAMS_BY_POSITION, jsonrpc::JSON_STRING, "param1",jsonrpc::JSON_STRING, NULL), &AbstractWebThreeStubServer::eth_codeAtI);
=======
            this->bindAndAddMethod(new jsonrpc::Procedure("eth_serpent", jsonrpc::PARAMS_BY_POSITION, jsonrpc::JSON_STRING, "param1",jsonrpc::JSON_STRING, NULL), &AbstractWebThreeStubServer::eth_serpentI);
            this->bindAndAddMethod(new jsonrpc::Procedure("eth_setCoinbase", jsonrpc::PARAMS_BY_POSITION, jsonrpc::JSON_BOOLEAN, "param1",jsonrpc::JSON_STRING, NULL), &AbstractWebThreeStubServer::eth_setCoinbaseI);
            this->bindAndAddMethod(new jsonrpc::Procedure("eth_setDefaultBlock", jsonrpc::PARAMS_BY_POSITION, jsonrpc::JSON_BOOLEAN, "param1",jsonrpc::JSON_INTEGER, NULL), &AbstractWebThreeStubServer::eth_setDefaultBlockI);
            this->bindAndAddMethod(new jsonrpc::Procedure("eth_setListening", jsonrpc::PARAMS_BY_POSITION, jsonrpc::JSON_BOOLEAN, "param1",jsonrpc::JSON_BOOLEAN, NULL), &AbstractWebThreeStubServer::eth_setListeningI);
            this->bindAndAddMethod(new jsonrpc::Procedure("eth_setMining", jsonrpc::PARAMS_BY_POSITION, jsonrpc::JSON_BOOLEAN, "param1",jsonrpc::JSON_BOOLEAN, NULL), &AbstractWebThreeStubServer::eth_setMiningI);
            this->bindAndAddMethod(new jsonrpc::Procedure("eth_solidity", jsonrpc::PARAMS_BY_POSITION, jsonrpc::JSON_STRING, "param1",jsonrpc::JSON_STRING, NULL), &AbstractWebThreeStubServer::eth_solidityI);
            this->bindAndAddMethod(new jsonrpc::Procedure("eth_stateAt", jsonrpc::PARAMS_BY_POSITION, jsonrpc::JSON_STRING, "param1",jsonrpc::JSON_STRING,"param2",jsonrpc::JSON_STRING, NULL), &AbstractWebThreeStubServer::eth_stateAtI);
            this->bindAndAddMethod(new jsonrpc::Procedure("eth_storageAt", jsonrpc::PARAMS_BY_POSITION, jsonrpc::JSON_OBJECT, "param1",jsonrpc::JSON_STRING, NULL), &AbstractWebThreeStubServer::eth_storageAtI);
>>>>>>> f8180286
            this->bindAndAddMethod(new jsonrpc::Procedure("eth_transact", jsonrpc::PARAMS_BY_POSITION, jsonrpc::JSON_STRING, "param1",jsonrpc::JSON_OBJECT, NULL), &AbstractWebThreeStubServer::eth_transactI);
            this->bindAndAddMethod(new jsonrpc::Procedure("eth_call", jsonrpc::PARAMS_BY_POSITION, jsonrpc::JSON_STRING, "param1",jsonrpc::JSON_OBJECT, NULL), &AbstractWebThreeStubServer::eth_callI);
            this->bindAndAddMethod(new jsonrpc::Procedure("eth_blockByHash", jsonrpc::PARAMS_BY_POSITION, jsonrpc::JSON_OBJECT, "param1",jsonrpc::JSON_STRING, NULL), &AbstractWebThreeStubServer::eth_blockByHashI);
            this->bindAndAddMethod(new jsonrpc::Procedure("eth_blockByNumber", jsonrpc::PARAMS_BY_POSITION, jsonrpc::JSON_OBJECT, "param1",jsonrpc::JSON_INTEGER, NULL), &AbstractWebThreeStubServer::eth_blockByNumberI);
            this->bindAndAddMethod(new jsonrpc::Procedure("eth_transactionByHash", jsonrpc::PARAMS_BY_POSITION, jsonrpc::JSON_OBJECT, "param1",jsonrpc::JSON_STRING,"param2",jsonrpc::JSON_INTEGER, NULL), &AbstractWebThreeStubServer::eth_transactionByHashI);
            this->bindAndAddMethod(new jsonrpc::Procedure("eth_transactionByNumber", jsonrpc::PARAMS_BY_POSITION, jsonrpc::JSON_OBJECT, "param1",jsonrpc::JSON_INTEGER,"param2",jsonrpc::JSON_INTEGER, NULL), &AbstractWebThreeStubServer::eth_transactionByNumberI);
            this->bindAndAddMethod(new jsonrpc::Procedure("eth_uncleByHash", jsonrpc::PARAMS_BY_POSITION, jsonrpc::JSON_OBJECT, "param1",jsonrpc::JSON_STRING,"param2",jsonrpc::JSON_INTEGER, NULL), &AbstractWebThreeStubServer::eth_uncleByHashI);
            this->bindAndAddMethod(new jsonrpc::Procedure("eth_uncleByNumber", jsonrpc::PARAMS_BY_POSITION, jsonrpc::JSON_OBJECT, "param1",jsonrpc::JSON_INTEGER,"param2",jsonrpc::JSON_INTEGER, NULL), &AbstractWebThreeStubServer::eth_uncleByNumberI);
            this->bindAndAddMethod(new jsonrpc::Procedure("eth_lll", jsonrpc::PARAMS_BY_POSITION, jsonrpc::JSON_STRING, "param1",jsonrpc::JSON_STRING, NULL), &AbstractWebThreeStubServer::eth_lllI);
            this->bindAndAddMethod(new jsonrpc::Procedure("eth_compile", jsonrpc::PARAMS_BY_POSITION, jsonrpc::JSON_STRING, "param1",jsonrpc::JSON_STRING, NULL), &AbstractWebThreeStubServer::eth_compileI);
            this->bindAndAddMethod(new jsonrpc::Procedure("eth_newFilter", jsonrpc::PARAMS_BY_POSITION, jsonrpc::JSON_INTEGER, "param1",jsonrpc::JSON_OBJECT, NULL), &AbstractWebThreeStubServer::eth_newFilterI);
            this->bindAndAddMethod(new jsonrpc::Procedure("eth_newFilterString", jsonrpc::PARAMS_BY_POSITION, jsonrpc::JSON_INTEGER, "param1",jsonrpc::JSON_STRING, NULL), &AbstractWebThreeStubServer::eth_newFilterStringI);
            this->bindAndAddMethod(new jsonrpc::Procedure("eth_uninstallFilter", jsonrpc::PARAMS_BY_POSITION, jsonrpc::JSON_BOOLEAN, "param1",jsonrpc::JSON_INTEGER, NULL), &AbstractWebThreeStubServer::eth_uninstallFilterI);
            this->bindAndAddMethod(new jsonrpc::Procedure("eth_changed", jsonrpc::PARAMS_BY_POSITION, jsonrpc::JSON_BOOLEAN, "param1",jsonrpc::JSON_INTEGER, NULL), &AbstractWebThreeStubServer::eth_changedI);
            this->bindAndAddMethod(new jsonrpc::Procedure("eth_getMessages", jsonrpc::PARAMS_BY_POSITION, jsonrpc::JSON_ARRAY, "param1",jsonrpc::JSON_INTEGER, NULL), &AbstractWebThreeStubServer::eth_getMessagesI);
            this->bindAndAddMethod(new jsonrpc::Procedure("db_put", jsonrpc::PARAMS_BY_POSITION, jsonrpc::JSON_BOOLEAN, "param1",jsonrpc::JSON_STRING,"param2",jsonrpc::JSON_STRING,"param3",jsonrpc::JSON_STRING, NULL), &AbstractWebThreeStubServer::db_putI);
            this->bindAndAddMethod(new jsonrpc::Procedure("db_get", jsonrpc::PARAMS_BY_POSITION, jsonrpc::JSON_STRING, "param1",jsonrpc::JSON_STRING,"param2",jsonrpc::JSON_STRING, NULL), &AbstractWebThreeStubServer::db_getI);
            this->bindAndAddMethod(new jsonrpc::Procedure("db_putString", jsonrpc::PARAMS_BY_POSITION, jsonrpc::JSON_BOOLEAN, "param1",jsonrpc::JSON_STRING,"param2",jsonrpc::JSON_STRING,"param3",jsonrpc::JSON_STRING, NULL), &AbstractWebThreeStubServer::db_putStringI);
            this->bindAndAddMethod(new jsonrpc::Procedure("db_getString", jsonrpc::PARAMS_BY_POSITION, jsonrpc::JSON_STRING, "param1",jsonrpc::JSON_STRING,"param2",jsonrpc::JSON_STRING, NULL), &AbstractWebThreeStubServer::db_getStringI);
            this->bindAndAddMethod(new jsonrpc::Procedure("shh_post", jsonrpc::PARAMS_BY_POSITION, jsonrpc::JSON_BOOLEAN, "param1",jsonrpc::JSON_OBJECT, NULL), &AbstractWebThreeStubServer::shh_postI);
            this->bindAndAddMethod(new jsonrpc::Procedure("shh_newIdentity", jsonrpc::PARAMS_BY_POSITION, jsonrpc::JSON_STRING,  NULL), &AbstractWebThreeStubServer::shh_newIdentityI);
            this->bindAndAddMethod(new jsonrpc::Procedure("shh_haveIdentity", jsonrpc::PARAMS_BY_POSITION, jsonrpc::JSON_BOOLEAN, "param1",jsonrpc::JSON_STRING, NULL), &AbstractWebThreeStubServer::shh_haveIdentityI);
            this->bindAndAddMethod(new jsonrpc::Procedure("shh_newGroup", jsonrpc::PARAMS_BY_POSITION, jsonrpc::JSON_STRING, "param1",jsonrpc::JSON_STRING,"param2",jsonrpc::JSON_STRING, NULL), &AbstractWebThreeStubServer::shh_newGroupI);
            this->bindAndAddMethod(new jsonrpc::Procedure("shh_addToGroup", jsonrpc::PARAMS_BY_POSITION, jsonrpc::JSON_STRING, "param1",jsonrpc::JSON_STRING,"param2",jsonrpc::JSON_STRING, NULL), &AbstractWebThreeStubServer::shh_addToGroupI);
            this->bindAndAddMethod(new jsonrpc::Procedure("shh_newFilter", jsonrpc::PARAMS_BY_POSITION, jsonrpc::JSON_INTEGER, "param1",jsonrpc::JSON_OBJECT, NULL), &AbstractWebThreeStubServer::shh_newFilterI);
            this->bindAndAddMethod(new jsonrpc::Procedure("shh_uninstallFilter", jsonrpc::PARAMS_BY_POSITION, jsonrpc::JSON_BOOLEAN, "param1",jsonrpc::JSON_INTEGER, NULL), &AbstractWebThreeStubServer::shh_uninstallFilterI);
            this->bindAndAddMethod(new jsonrpc::Procedure("shh_changed", jsonrpc::PARAMS_BY_POSITION, jsonrpc::JSON_ARRAY, "param1",jsonrpc::JSON_INTEGER, NULL), &AbstractWebThreeStubServer::shh_changedI);
        }

        inline virtual void eth_coinbaseI(const Json::Value &request, Json::Value &response)
        {
            (void)request;
            response = this->eth_coinbase();
        }
        inline virtual void eth_setCoinbaseI(const Json::Value &request, Json::Value &response)
        {
            response = this->eth_setCoinbase(request[0u].asString());
        }
        inline virtual void eth_listeningI(const Json::Value &request, Json::Value &response)
        {
            (void)request;
            response = this->eth_listening();
        }
        inline virtual void eth_setListeningI(const Json::Value &request, Json::Value &response)
        {
            response = this->eth_setListening(request[0u].asBool());
        }
        inline virtual void eth_miningI(const Json::Value &request, Json::Value &response)
        {
            (void)request;
            response = this->eth_mining();
        }
        inline virtual void eth_setMiningI(const Json::Value &request, Json::Value &response)
        {
            response = this->eth_setMining(request[0u].asBool());
        }
        inline virtual void eth_gasPriceI(const Json::Value &request, Json::Value &response)
        {
            (void)request;
            response = this->eth_gasPrice();
        }
        inline virtual void eth_accountsI(const Json::Value &request, Json::Value &response)
        {
            (void)request;
            response = this->eth_accounts();
        }
        inline virtual void eth_peerCountI(const Json::Value &request, Json::Value &response)
        {
            (void)request;
            response = this->eth_peerCount();
        }
        inline virtual void eth_defaultBlockI(const Json::Value &request, Json::Value &response)
        {
            (void)request;
            response = this->eth_defaultBlock();
        }
        inline virtual void eth_setDefaultBlockI(const Json::Value &request, Json::Value &response)
        {
            response = this->eth_setDefaultBlock(request[0u].asInt());
        }
<<<<<<< HEAD
        inline virtual void eth_numberI(const Json::Value &request, Json::Value &response)
        {
            (void)request;
            response = this->eth_number();
=======

        inline virtual void eth_compilersI(const Json::Value& request, Json::Value& response) 
        {
            response = this->eth_compilers();
>>>>>>> f8180286
        }
        inline virtual void eth_balanceAtI(const Json::Value &request, Json::Value &response)
        {
            response = this->eth_balanceAt(request[0u].asString());
        }
        inline virtual void eth_stateAtI(const Json::Value &request, Json::Value &response)
        {
            response = this->eth_stateAt(request[0u].asString(), request[1u].asString());
        }
<<<<<<< HEAD
        inline virtual void eth_countAtI(const Json::Value &request, Json::Value &response)
        {
            response = this->eth_countAt(request[0u].asString());
        }
        inline virtual void eth_codeAtI(const Json::Value &request, Json::Value &response)
        {
            response = this->eth_codeAt(request[0u].asString());
=======

        inline virtual void eth_filterLogsI(const Json::Value& request, Json::Value& response) 
        {
            response = this->eth_filterLogs(request[0u].asInt());
        }

        inline virtual void eth_gasPriceI(const Json::Value& request, Json::Value& response) 
        {
            response = this->eth_gasPrice();
>>>>>>> f8180286
        }
        inline virtual void eth_transactI(const Json::Value &request, Json::Value &response)
        {
            response = this->eth_transact(request[0u]);
        }
        inline virtual void eth_callI(const Json::Value &request, Json::Value &response)
        {
            response = this->eth_call(request[0u]);
        }
<<<<<<< HEAD
        inline virtual void eth_blockByHashI(const Json::Value &request, Json::Value &response)
=======

        inline virtual void eth_logsI(const Json::Value& request, Json::Value& response) 
        {
            response = this->eth_logs(request[0u]);
        }

        inline virtual void eth_miningI(const Json::Value& request, Json::Value& response) 
>>>>>>> f8180286
        {
            response = this->eth_blockByHash(request[0u].asString());
        }
        inline virtual void eth_blockByNumberI(const Json::Value &request, Json::Value &response)
        {
            response = this->eth_blockByNumber(request[0u].asInt());
        }
        inline virtual void eth_transactionByHashI(const Json::Value &request, Json::Value &response)
        {
            response = this->eth_transactionByHash(request[0u].asString(), request[1u].asInt());
        }
        inline virtual void eth_transactionByNumberI(const Json::Value &request, Json::Value &response)
        {
            response = this->eth_transactionByNumber(request[0u].asInt(), request[1u].asInt());
        }
        inline virtual void eth_uncleByHashI(const Json::Value &request, Json::Value &response)
        {
            response = this->eth_uncleByHash(request[0u].asString(), request[1u].asInt());
        }
<<<<<<< HEAD
        inline virtual void eth_uncleByNumberI(const Json::Value &request, Json::Value &response)
=======

        inline virtual void eth_serpentI(const Json::Value& request, Json::Value& response) 
        {
            response = this->eth_serpent(request[0u].asString());
        }

        inline virtual void eth_setCoinbaseI(const Json::Value& request, Json::Value& response) 
>>>>>>> f8180286
        {
            response = this->eth_uncleByNumber(request[0u].asInt(), request[1u].asInt());
        }
        inline virtual void eth_lllI(const Json::Value &request, Json::Value &response)
        {
            response = this->eth_lll(request[0u].asString());
        }
        inline virtual void eth_compileI(const Json::Value &request, Json::Value &response)
        {
            response = this->eth_compile(request[0u].asString());
        }
        inline virtual void eth_newFilterI(const Json::Value &request, Json::Value &response)
        {
            response = this->eth_newFilter(request[0u]);
        }
<<<<<<< HEAD
        inline virtual void eth_newFilterStringI(const Json::Value &request, Json::Value &response)
=======

        inline virtual void eth_solidityI(const Json::Value& request, Json::Value& response) 
        {
            response = this->eth_solidity(request[0u].asString());
        }

        inline virtual void eth_stateAtI(const Json::Value& request, Json::Value& response) 
>>>>>>> f8180286
        {
            response = this->eth_newFilterString(request[0u].asString());
        }
<<<<<<< HEAD
        inline virtual void eth_uninstallFilterI(const Json::Value &request, Json::Value &response)
=======

        inline virtual void eth_storageAtI(const Json::Value& request, Json::Value& response) 
        {
            response = this->eth_storageAt(request[0u].asString());
        }

        inline virtual void eth_transactI(const Json::Value& request, Json::Value& response) 
>>>>>>> f8180286
        {
            response = this->eth_uninstallFilter(request[0u].asInt());
        }
        inline virtual void eth_changedI(const Json::Value &request, Json::Value &response)
        {
            response = this->eth_changed(request[0u].asInt());
        }
        inline virtual void eth_getMessagesI(const Json::Value &request, Json::Value &response)
        {
            response = this->eth_getMessages(request[0u].asInt());
        }
        inline virtual void db_putI(const Json::Value &request, Json::Value &response)
        {
            response = this->db_put(request[0u].asString(), request[1u].asString(), request[2u].asString());
        }
        inline virtual void db_getI(const Json::Value &request, Json::Value &response)
        {
            response = this->db_get(request[0u].asString(), request[1u].asString());
        }
        inline virtual void db_putStringI(const Json::Value &request, Json::Value &response)
        {
            response = this->db_putString(request[0u].asString(), request[1u].asString(), request[2u].asString());
        }
        inline virtual void db_getStringI(const Json::Value &request, Json::Value &response)
        {
            response = this->db_getString(request[0u].asString(), request[1u].asString());
        }
        inline virtual void shh_postI(const Json::Value &request, Json::Value &response)
        {
            response = this->shh_post(request[0u]);
        }
        inline virtual void shh_newIdentityI(const Json::Value &request, Json::Value &response)
        {
            (void)request;
            response = this->shh_newIdentity();
        }
        inline virtual void shh_haveIdentityI(const Json::Value &request, Json::Value &response)
        {
            response = this->shh_haveIdentity(request[0u].asString());
        }
        inline virtual void shh_newGroupI(const Json::Value &request, Json::Value &response)
        {
            response = this->shh_newGroup(request[0u].asString(), request[1u].asString());
        }
        inline virtual void shh_addToGroupI(const Json::Value &request, Json::Value &response)
        {
            response = this->shh_addToGroup(request[0u].asString(), request[1u].asString());
        }
        inline virtual void shh_newFilterI(const Json::Value &request, Json::Value &response)
        {
            response = this->shh_newFilter(request[0u]);
        }
        inline virtual void shh_uninstallFilterI(const Json::Value &request, Json::Value &response)
        {
            response = this->shh_uninstallFilter(request[0u].asInt());
        }
        inline virtual void shh_changedI(const Json::Value &request, Json::Value &response)
        {
            response = this->shh_changed(request[0u].asInt());
        }
        virtual std::string eth_coinbase() = 0;
<<<<<<< HEAD
        virtual bool eth_setCoinbase(const std::string& param1) = 0;
        virtual bool eth_listening() = 0;
        virtual bool eth_setListening(const bool& param1) = 0;
=======
        virtual Json::Value eth_compilers() = 0;
        virtual double eth_countAt(const std::string& param1) = 0;
        virtual int eth_defaultBlock() = 0;
        virtual Json::Value eth_filterLogs(const int& param1) = 0;
        virtual std::string eth_gasPrice() = 0;
        virtual bool eth_listening() = 0;
        virtual std::string eth_lll(const std::string& param1) = 0;
        virtual Json::Value eth_logs(const Json::Value& param1) = 0;
>>>>>>> f8180286
        virtual bool eth_mining() = 0;
        virtual bool eth_setMining(const bool& param1) = 0;
        virtual std::string eth_gasPrice() = 0;
        virtual Json::Value eth_accounts() = 0;
        virtual int eth_peerCount() = 0;
<<<<<<< HEAD
        virtual int eth_defaultBlock() = 0;
        virtual bool eth_setDefaultBlock(const int& param1) = 0;
        virtual int eth_number() = 0;
        virtual std::string eth_balanceAt(const std::string& param1) = 0;
        virtual std::string eth_stateAt(const std::string& param1, const std::string& param2) = 0;
        virtual double eth_countAt(const std::string& param1) = 0;
        virtual std::string eth_codeAt(const std::string& param1) = 0;
=======
        virtual std::string eth_serpent(const std::string& param1) = 0;
        virtual bool eth_setCoinbase(const std::string& param1) = 0;
        virtual bool eth_setDefaultBlock(const int& param1) = 0;
        virtual bool eth_setListening(const bool& param1) = 0;
        virtual bool eth_setMining(const bool& param1) = 0;
        virtual std::string eth_solidity(const std::string& param1) = 0;
        virtual std::string eth_stateAt(const std::string& param1, const std::string& param2) = 0;
        virtual Json::Value eth_storageAt(const std::string& param1) = 0;
>>>>>>> f8180286
        virtual std::string eth_transact(const Json::Value& param1) = 0;
        virtual std::string eth_call(const Json::Value& param1) = 0;
        virtual Json::Value eth_blockByHash(const std::string& param1) = 0;
        virtual Json::Value eth_blockByNumber(const int& param1) = 0;
        virtual Json::Value eth_transactionByHash(const std::string& param1, const int& param2) = 0;
        virtual Json::Value eth_transactionByNumber(const int& param1, const int& param2) = 0;
        virtual Json::Value eth_uncleByHash(const std::string& param1, const int& param2) = 0;
        virtual Json::Value eth_uncleByNumber(const int& param1, const int& param2) = 0;
        virtual std::string eth_lll(const std::string& param1) = 0;
        virtual std::string eth_compile(const std::string& param1) = 0;
        virtual int eth_newFilter(const Json::Value& param1) = 0;
        virtual int eth_newFilterString(const std::string& param1) = 0;
        virtual bool eth_uninstallFilter(const int& param1) = 0;
        virtual bool eth_changed(const int& param1) = 0;
        virtual Json::Value eth_getMessages(const int& param1) = 0;
        virtual bool db_put(const std::string& param1, const std::string& param2, const std::string& param3) = 0;
        virtual std::string db_get(const std::string& param1, const std::string& param2) = 0;
        virtual bool db_putString(const std::string& param1, const std::string& param2, const std::string& param3) = 0;
        virtual std::string db_getString(const std::string& param1, const std::string& param2) = 0;
        virtual bool shh_post(const Json::Value& param1) = 0;
        virtual std::string shh_newIdentity() = 0;
        virtual bool shh_haveIdentity(const std::string& param1) = 0;
        virtual std::string shh_newGroup(const std::string& param1, const std::string& param2) = 0;
        virtual std::string shh_addToGroup(const std::string& param1, const std::string& param2) = 0;
        virtual int shh_newFilter(const Json::Value& param1) = 0;
        virtual bool shh_uninstallFilter(const int& param1) = 0;
        virtual Json::Value shh_changed(const int& param1) = 0;
};

#endif //JSONRPC_CPP_ABSTRACTWEBTHREESTUBSERVER_H_<|MERGE_RESOLUTION|>--- conflicted
+++ resolved
@@ -13,43 +13,22 @@
         AbstractWebThreeStubServer(jsonrpc::AbstractServerConnector &conn) : jsonrpc::AbstractServer<AbstractWebThreeStubServer>(conn)
         {
             this->bindAndAddMethod(new jsonrpc::Procedure("eth_coinbase", jsonrpc::PARAMS_BY_POSITION, jsonrpc::JSON_STRING,  NULL), &AbstractWebThreeStubServer::eth_coinbaseI);
-<<<<<<< HEAD
             this->bindAndAddMethod(new jsonrpc::Procedure("eth_setCoinbase", jsonrpc::PARAMS_BY_POSITION, jsonrpc::JSON_BOOLEAN, "param1",jsonrpc::JSON_STRING, NULL), &AbstractWebThreeStubServer::eth_setCoinbaseI);
             this->bindAndAddMethod(new jsonrpc::Procedure("eth_listening", jsonrpc::PARAMS_BY_POSITION, jsonrpc::JSON_BOOLEAN,  NULL), &AbstractWebThreeStubServer::eth_listeningI);
             this->bindAndAddMethod(new jsonrpc::Procedure("eth_setListening", jsonrpc::PARAMS_BY_POSITION, jsonrpc::JSON_BOOLEAN, "param1",jsonrpc::JSON_BOOLEAN, NULL), &AbstractWebThreeStubServer::eth_setListeningI);
-=======
-            this->bindAndAddMethod(new jsonrpc::Procedure("eth_compilers", jsonrpc::PARAMS_BY_POSITION, jsonrpc::JSON_ARRAY,  NULL), &AbstractWebThreeStubServer::eth_compilersI);
-            this->bindAndAddMethod(new jsonrpc::Procedure("eth_countAt", jsonrpc::PARAMS_BY_POSITION, jsonrpc::JSON_REAL, "param1",jsonrpc::JSON_STRING, NULL), &AbstractWebThreeStubServer::eth_countAtI);
-            this->bindAndAddMethod(new jsonrpc::Procedure("eth_defaultBlock", jsonrpc::PARAMS_BY_POSITION, jsonrpc::JSON_INTEGER,  NULL), &AbstractWebThreeStubServer::eth_defaultBlockI);
-            this->bindAndAddMethod(new jsonrpc::Procedure("eth_filterLogs", jsonrpc::PARAMS_BY_POSITION, jsonrpc::JSON_ARRAY, "param1",jsonrpc::JSON_INTEGER, NULL), &AbstractWebThreeStubServer::eth_filterLogsI);
-            this->bindAndAddMethod(new jsonrpc::Procedure("eth_gasPrice", jsonrpc::PARAMS_BY_POSITION, jsonrpc::JSON_STRING,  NULL), &AbstractWebThreeStubServer::eth_gasPriceI);
-            this->bindAndAddMethod(new jsonrpc::Procedure("eth_listening", jsonrpc::PARAMS_BY_POSITION, jsonrpc::JSON_BOOLEAN,  NULL), &AbstractWebThreeStubServer::eth_listeningI);
-            this->bindAndAddMethod(new jsonrpc::Procedure("eth_lll", jsonrpc::PARAMS_BY_POSITION, jsonrpc::JSON_STRING, "param1",jsonrpc::JSON_STRING, NULL), &AbstractWebThreeStubServer::eth_lllI);
-            this->bindAndAddMethod(new jsonrpc::Procedure("eth_logs", jsonrpc::PARAMS_BY_POSITION, jsonrpc::JSON_ARRAY, "param1",jsonrpc::JSON_OBJECT, NULL), &AbstractWebThreeStubServer::eth_logsI);
->>>>>>> f8180286
             this->bindAndAddMethod(new jsonrpc::Procedure("eth_mining", jsonrpc::PARAMS_BY_POSITION, jsonrpc::JSON_BOOLEAN,  NULL), &AbstractWebThreeStubServer::eth_miningI);
             this->bindAndAddMethod(new jsonrpc::Procedure("eth_setMining", jsonrpc::PARAMS_BY_POSITION, jsonrpc::JSON_BOOLEAN, "param1",jsonrpc::JSON_BOOLEAN, NULL), &AbstractWebThreeStubServer::eth_setMiningI);
             this->bindAndAddMethod(new jsonrpc::Procedure("eth_gasPrice", jsonrpc::PARAMS_BY_POSITION, jsonrpc::JSON_STRING,  NULL), &AbstractWebThreeStubServer::eth_gasPriceI);
             this->bindAndAddMethod(new jsonrpc::Procedure("eth_accounts", jsonrpc::PARAMS_BY_POSITION, jsonrpc::JSON_ARRAY,  NULL), &AbstractWebThreeStubServer::eth_accountsI);
             this->bindAndAddMethod(new jsonrpc::Procedure("eth_peerCount", jsonrpc::PARAMS_BY_POSITION, jsonrpc::JSON_INTEGER,  NULL), &AbstractWebThreeStubServer::eth_peerCountI);
-<<<<<<< HEAD
             this->bindAndAddMethod(new jsonrpc::Procedure("eth_defaultBlock", jsonrpc::PARAMS_BY_POSITION, jsonrpc::JSON_INTEGER,  NULL), &AbstractWebThreeStubServer::eth_defaultBlockI);
             this->bindAndAddMethod(new jsonrpc::Procedure("eth_setDefaultBlock", jsonrpc::PARAMS_BY_POSITION, jsonrpc::JSON_BOOLEAN, "param1",jsonrpc::JSON_INTEGER, NULL), &AbstractWebThreeStubServer::eth_setDefaultBlockI);
             this->bindAndAddMethod(new jsonrpc::Procedure("eth_number", jsonrpc::PARAMS_BY_POSITION, jsonrpc::JSON_INTEGER,  NULL), &AbstractWebThreeStubServer::eth_numberI);
             this->bindAndAddMethod(new jsonrpc::Procedure("eth_balanceAt", jsonrpc::PARAMS_BY_POSITION, jsonrpc::JSON_STRING, "param1",jsonrpc::JSON_STRING, NULL), &AbstractWebThreeStubServer::eth_balanceAtI);
             this->bindAndAddMethod(new jsonrpc::Procedure("eth_stateAt", jsonrpc::PARAMS_BY_POSITION, jsonrpc::JSON_STRING, "param1",jsonrpc::JSON_STRING,"param2",jsonrpc::JSON_STRING, NULL), &AbstractWebThreeStubServer::eth_stateAtI);
+            this->bindAndAddMethod(new jsonrpc::Procedure("eth_storageAt", jsonrpc::PARAMS_BY_POSITION, jsonrpc::JSON_OBJECT, "param1",jsonrpc::JSON_STRING, NULL), &AbstractWebThreeStubServer::eth_storageAtI);
             this->bindAndAddMethod(new jsonrpc::Procedure("eth_countAt", jsonrpc::PARAMS_BY_POSITION, jsonrpc::JSON_REAL, "param1",jsonrpc::JSON_STRING, NULL), &AbstractWebThreeStubServer::eth_countAtI);
             this->bindAndAddMethod(new jsonrpc::Procedure("eth_codeAt", jsonrpc::PARAMS_BY_POSITION, jsonrpc::JSON_STRING, "param1",jsonrpc::JSON_STRING, NULL), &AbstractWebThreeStubServer::eth_codeAtI);
-=======
-            this->bindAndAddMethod(new jsonrpc::Procedure("eth_serpent", jsonrpc::PARAMS_BY_POSITION, jsonrpc::JSON_STRING, "param1",jsonrpc::JSON_STRING, NULL), &AbstractWebThreeStubServer::eth_serpentI);
-            this->bindAndAddMethod(new jsonrpc::Procedure("eth_setCoinbase", jsonrpc::PARAMS_BY_POSITION, jsonrpc::JSON_BOOLEAN, "param1",jsonrpc::JSON_STRING, NULL), &AbstractWebThreeStubServer::eth_setCoinbaseI);
-            this->bindAndAddMethod(new jsonrpc::Procedure("eth_setDefaultBlock", jsonrpc::PARAMS_BY_POSITION, jsonrpc::JSON_BOOLEAN, "param1",jsonrpc::JSON_INTEGER, NULL), &AbstractWebThreeStubServer::eth_setDefaultBlockI);
-            this->bindAndAddMethod(new jsonrpc::Procedure("eth_setListening", jsonrpc::PARAMS_BY_POSITION, jsonrpc::JSON_BOOLEAN, "param1",jsonrpc::JSON_BOOLEAN, NULL), &AbstractWebThreeStubServer::eth_setListeningI);
-            this->bindAndAddMethod(new jsonrpc::Procedure("eth_setMining", jsonrpc::PARAMS_BY_POSITION, jsonrpc::JSON_BOOLEAN, "param1",jsonrpc::JSON_BOOLEAN, NULL), &AbstractWebThreeStubServer::eth_setMiningI);
-            this->bindAndAddMethod(new jsonrpc::Procedure("eth_solidity", jsonrpc::PARAMS_BY_POSITION, jsonrpc::JSON_STRING, "param1",jsonrpc::JSON_STRING, NULL), &AbstractWebThreeStubServer::eth_solidityI);
-            this->bindAndAddMethod(new jsonrpc::Procedure("eth_stateAt", jsonrpc::PARAMS_BY_POSITION, jsonrpc::JSON_STRING, "param1",jsonrpc::JSON_STRING,"param2",jsonrpc::JSON_STRING, NULL), &AbstractWebThreeStubServer::eth_stateAtI);
-            this->bindAndAddMethod(new jsonrpc::Procedure("eth_storageAt", jsonrpc::PARAMS_BY_POSITION, jsonrpc::JSON_OBJECT, "param1",jsonrpc::JSON_STRING, NULL), &AbstractWebThreeStubServer::eth_storageAtI);
->>>>>>> f8180286
             this->bindAndAddMethod(new jsonrpc::Procedure("eth_transact", jsonrpc::PARAMS_BY_POSITION, jsonrpc::JSON_STRING, "param1",jsonrpc::JSON_OBJECT, NULL), &AbstractWebThreeStubServer::eth_transactI);
             this->bindAndAddMethod(new jsonrpc::Procedure("eth_call", jsonrpc::PARAMS_BY_POSITION, jsonrpc::JSON_STRING, "param1",jsonrpc::JSON_OBJECT, NULL), &AbstractWebThreeStubServer::eth_callI);
             this->bindAndAddMethod(new jsonrpc::Procedure("eth_blockByHash", jsonrpc::PARAMS_BY_POSITION, jsonrpc::JSON_OBJECT, "param1",jsonrpc::JSON_STRING, NULL), &AbstractWebThreeStubServer::eth_blockByHashI);
@@ -58,13 +37,16 @@
             this->bindAndAddMethod(new jsonrpc::Procedure("eth_transactionByNumber", jsonrpc::PARAMS_BY_POSITION, jsonrpc::JSON_OBJECT, "param1",jsonrpc::JSON_INTEGER,"param2",jsonrpc::JSON_INTEGER, NULL), &AbstractWebThreeStubServer::eth_transactionByNumberI);
             this->bindAndAddMethod(new jsonrpc::Procedure("eth_uncleByHash", jsonrpc::PARAMS_BY_POSITION, jsonrpc::JSON_OBJECT, "param1",jsonrpc::JSON_STRING,"param2",jsonrpc::JSON_INTEGER, NULL), &AbstractWebThreeStubServer::eth_uncleByHashI);
             this->bindAndAddMethod(new jsonrpc::Procedure("eth_uncleByNumber", jsonrpc::PARAMS_BY_POSITION, jsonrpc::JSON_OBJECT, "param1",jsonrpc::JSON_INTEGER,"param2",jsonrpc::JSON_INTEGER, NULL), &AbstractWebThreeStubServer::eth_uncleByNumberI);
+            this->bindAndAddMethod(new jsonrpc::Procedure("eth_compilers", jsonrpc::PARAMS_BY_POSITION, jsonrpc::JSON_ARRAY,  NULL), &AbstractWebThreeStubServer::eth_compilersI);
             this->bindAndAddMethod(new jsonrpc::Procedure("eth_lll", jsonrpc::PARAMS_BY_POSITION, jsonrpc::JSON_STRING, "param1",jsonrpc::JSON_STRING, NULL), &AbstractWebThreeStubServer::eth_lllI);
-            this->bindAndAddMethod(new jsonrpc::Procedure("eth_compile", jsonrpc::PARAMS_BY_POSITION, jsonrpc::JSON_STRING, "param1",jsonrpc::JSON_STRING, NULL), &AbstractWebThreeStubServer::eth_compileI);
+            this->bindAndAddMethod(new jsonrpc::Procedure("eth_solidity", jsonrpc::PARAMS_BY_POSITION, jsonrpc::JSON_STRING, "param1",jsonrpc::JSON_STRING, NULL), &AbstractWebThreeStubServer::eth_solidityI);
+            this->bindAndAddMethod(new jsonrpc::Procedure("eth_serpent", jsonrpc::PARAMS_BY_POSITION, jsonrpc::JSON_STRING, "param1",jsonrpc::JSON_STRING, NULL), &AbstractWebThreeStubServer::eth_serpentI);
             this->bindAndAddMethod(new jsonrpc::Procedure("eth_newFilter", jsonrpc::PARAMS_BY_POSITION, jsonrpc::JSON_INTEGER, "param1",jsonrpc::JSON_OBJECT, NULL), &AbstractWebThreeStubServer::eth_newFilterI);
             this->bindAndAddMethod(new jsonrpc::Procedure("eth_newFilterString", jsonrpc::PARAMS_BY_POSITION, jsonrpc::JSON_INTEGER, "param1",jsonrpc::JSON_STRING, NULL), &AbstractWebThreeStubServer::eth_newFilterStringI);
             this->bindAndAddMethod(new jsonrpc::Procedure("eth_uninstallFilter", jsonrpc::PARAMS_BY_POSITION, jsonrpc::JSON_BOOLEAN, "param1",jsonrpc::JSON_INTEGER, NULL), &AbstractWebThreeStubServer::eth_uninstallFilterI);
             this->bindAndAddMethod(new jsonrpc::Procedure("eth_changed", jsonrpc::PARAMS_BY_POSITION, jsonrpc::JSON_BOOLEAN, "param1",jsonrpc::JSON_INTEGER, NULL), &AbstractWebThreeStubServer::eth_changedI);
-            this->bindAndAddMethod(new jsonrpc::Procedure("eth_getMessages", jsonrpc::PARAMS_BY_POSITION, jsonrpc::JSON_ARRAY, "param1",jsonrpc::JSON_INTEGER, NULL), &AbstractWebThreeStubServer::eth_getMessagesI);
+            this->bindAndAddMethod(new jsonrpc::Procedure("eth_filterLogs", jsonrpc::PARAMS_BY_POSITION, jsonrpc::JSON_ARRAY, "param1",jsonrpc::JSON_INTEGER, NULL), &AbstractWebThreeStubServer::eth_filterLogsI);
+            this->bindAndAddMethod(new jsonrpc::Procedure("eth_logs", jsonrpc::PARAMS_BY_POSITION, jsonrpc::JSON_ARRAY, "param1",jsonrpc::JSON_OBJECT, NULL), &AbstractWebThreeStubServer::eth_logsI);
             this->bindAndAddMethod(new jsonrpc::Procedure("db_put", jsonrpc::PARAMS_BY_POSITION, jsonrpc::JSON_BOOLEAN, "param1",jsonrpc::JSON_STRING,"param2",jsonrpc::JSON_STRING,"param3",jsonrpc::JSON_STRING, NULL), &AbstractWebThreeStubServer::db_putI);
             this->bindAndAddMethod(new jsonrpc::Procedure("db_get", jsonrpc::PARAMS_BY_POSITION, jsonrpc::JSON_STRING, "param1",jsonrpc::JSON_STRING,"param2",jsonrpc::JSON_STRING, NULL), &AbstractWebThreeStubServer::db_getI);
             this->bindAndAddMethod(new jsonrpc::Procedure("db_putString", jsonrpc::PARAMS_BY_POSITION, jsonrpc::JSON_BOOLEAN, "param1",jsonrpc::JSON_STRING,"param2",jsonrpc::JSON_STRING,"param3",jsonrpc::JSON_STRING, NULL), &AbstractWebThreeStubServer::db_putStringI);
@@ -130,146 +112,104 @@
         {
             response = this->eth_setDefaultBlock(request[0u].asInt());
         }
-<<<<<<< HEAD
         inline virtual void eth_numberI(const Json::Value &request, Json::Value &response)
         {
             (void)request;
             response = this->eth_number();
-=======
-
-        inline virtual void eth_compilersI(const Json::Value& request, Json::Value& response) 
-        {
+        }
+        inline virtual void eth_balanceAtI(const Json::Value &request, Json::Value &response)
+        {
+            response = this->eth_balanceAt(request[0u].asString());
+        }
+        inline virtual void eth_stateAtI(const Json::Value &request, Json::Value &response)
+        {
+            response = this->eth_stateAt(request[0u].asString(), request[1u].asString());
+        }
+        inline virtual void eth_storageAtI(const Json::Value &request, Json::Value &response)
+        {
+            response = this->eth_storageAt(request[0u].asString());
+        }
+        inline virtual void eth_countAtI(const Json::Value &request, Json::Value &response)
+        {
+            response = this->eth_countAt(request[0u].asString());
+        }
+        inline virtual void eth_codeAtI(const Json::Value &request, Json::Value &response)
+        {
+            response = this->eth_codeAt(request[0u].asString());
+        }
+        inline virtual void eth_transactI(const Json::Value &request, Json::Value &response)
+        {
+            response = this->eth_transact(request[0u]);
+        }
+        inline virtual void eth_callI(const Json::Value &request, Json::Value &response)
+        {
+            response = this->eth_call(request[0u]);
+        }
+        inline virtual void eth_blockByHashI(const Json::Value &request, Json::Value &response)
+        {
+            response = this->eth_blockByHash(request[0u].asString());
+        }
+        inline virtual void eth_blockByNumberI(const Json::Value &request, Json::Value &response)
+        {
+            response = this->eth_blockByNumber(request[0u].asInt());
+        }
+        inline virtual void eth_transactionByHashI(const Json::Value &request, Json::Value &response)
+        {
+            response = this->eth_transactionByHash(request[0u].asString(), request[1u].asInt());
+        }
+        inline virtual void eth_transactionByNumberI(const Json::Value &request, Json::Value &response)
+        {
+            response = this->eth_transactionByNumber(request[0u].asInt(), request[1u].asInt());
+        }
+        inline virtual void eth_uncleByHashI(const Json::Value &request, Json::Value &response)
+        {
+            response = this->eth_uncleByHash(request[0u].asString(), request[1u].asInt());
+        }
+        inline virtual void eth_uncleByNumberI(const Json::Value &request, Json::Value &response)
+        {
+            response = this->eth_uncleByNumber(request[0u].asInt(), request[1u].asInt());
+        }
+        inline virtual void eth_compilersI(const Json::Value &request, Json::Value &response)
+        {
+            (void)request;
             response = this->eth_compilers();
->>>>>>> f8180286
-        }
-        inline virtual void eth_balanceAtI(const Json::Value &request, Json::Value &response)
-        {
-            response = this->eth_balanceAt(request[0u].asString());
-        }
-        inline virtual void eth_stateAtI(const Json::Value &request, Json::Value &response)
-        {
-            response = this->eth_stateAt(request[0u].asString(), request[1u].asString());
-        }
-<<<<<<< HEAD
-        inline virtual void eth_countAtI(const Json::Value &request, Json::Value &response)
-        {
-            response = this->eth_countAt(request[0u].asString());
-        }
-        inline virtual void eth_codeAtI(const Json::Value &request, Json::Value &response)
-        {
-            response = this->eth_codeAt(request[0u].asString());
-=======
-
-        inline virtual void eth_filterLogsI(const Json::Value& request, Json::Value& response) 
+        }
+        inline virtual void eth_lllI(const Json::Value &request, Json::Value &response)
+        {
+            response = this->eth_lll(request[0u].asString());
+        }
+        inline virtual void eth_solidityI(const Json::Value &request, Json::Value &response)
+        {
+            response = this->eth_solidity(request[0u].asString());
+        }
+        inline virtual void eth_serpentI(const Json::Value &request, Json::Value &response)
+        {
+            response = this->eth_serpent(request[0u].asString());
+        }
+        inline virtual void eth_newFilterI(const Json::Value &request, Json::Value &response)
+        {
+            response = this->eth_newFilter(request[0u]);
+        }
+        inline virtual void eth_newFilterStringI(const Json::Value &request, Json::Value &response)
+        {
+            response = this->eth_newFilterString(request[0u].asString());
+        }
+        inline virtual void eth_uninstallFilterI(const Json::Value &request, Json::Value &response)
+        {
+            response = this->eth_uninstallFilter(request[0u].asInt());
+        }
+        inline virtual void eth_changedI(const Json::Value &request, Json::Value &response)
+        {
+            response = this->eth_changed(request[0u].asInt());
+        }
+        inline virtual void eth_filterLogsI(const Json::Value &request, Json::Value &response)
         {
             response = this->eth_filterLogs(request[0u].asInt());
         }
-
-        inline virtual void eth_gasPriceI(const Json::Value& request, Json::Value& response) 
-        {
-            response = this->eth_gasPrice();
->>>>>>> f8180286
-        }
-        inline virtual void eth_transactI(const Json::Value &request, Json::Value &response)
-        {
-            response = this->eth_transact(request[0u]);
-        }
-        inline virtual void eth_callI(const Json::Value &request, Json::Value &response)
-        {
-            response = this->eth_call(request[0u]);
-        }
-<<<<<<< HEAD
-        inline virtual void eth_blockByHashI(const Json::Value &request, Json::Value &response)
-=======
-
-        inline virtual void eth_logsI(const Json::Value& request, Json::Value& response) 
+        inline virtual void eth_logsI(const Json::Value &request, Json::Value &response)
         {
             response = this->eth_logs(request[0u]);
         }
-
-        inline virtual void eth_miningI(const Json::Value& request, Json::Value& response) 
->>>>>>> f8180286
-        {
-            response = this->eth_blockByHash(request[0u].asString());
-        }
-        inline virtual void eth_blockByNumberI(const Json::Value &request, Json::Value &response)
-        {
-            response = this->eth_blockByNumber(request[0u].asInt());
-        }
-        inline virtual void eth_transactionByHashI(const Json::Value &request, Json::Value &response)
-        {
-            response = this->eth_transactionByHash(request[0u].asString(), request[1u].asInt());
-        }
-        inline virtual void eth_transactionByNumberI(const Json::Value &request, Json::Value &response)
-        {
-            response = this->eth_transactionByNumber(request[0u].asInt(), request[1u].asInt());
-        }
-        inline virtual void eth_uncleByHashI(const Json::Value &request, Json::Value &response)
-        {
-            response = this->eth_uncleByHash(request[0u].asString(), request[1u].asInt());
-        }
-<<<<<<< HEAD
-        inline virtual void eth_uncleByNumberI(const Json::Value &request, Json::Value &response)
-=======
-
-        inline virtual void eth_serpentI(const Json::Value& request, Json::Value& response) 
-        {
-            response = this->eth_serpent(request[0u].asString());
-        }
-
-        inline virtual void eth_setCoinbaseI(const Json::Value& request, Json::Value& response) 
->>>>>>> f8180286
-        {
-            response = this->eth_uncleByNumber(request[0u].asInt(), request[1u].asInt());
-        }
-        inline virtual void eth_lllI(const Json::Value &request, Json::Value &response)
-        {
-            response = this->eth_lll(request[0u].asString());
-        }
-        inline virtual void eth_compileI(const Json::Value &request, Json::Value &response)
-        {
-            response = this->eth_compile(request[0u].asString());
-        }
-        inline virtual void eth_newFilterI(const Json::Value &request, Json::Value &response)
-        {
-            response = this->eth_newFilter(request[0u]);
-        }
-<<<<<<< HEAD
-        inline virtual void eth_newFilterStringI(const Json::Value &request, Json::Value &response)
-=======
-
-        inline virtual void eth_solidityI(const Json::Value& request, Json::Value& response) 
-        {
-            response = this->eth_solidity(request[0u].asString());
-        }
-
-        inline virtual void eth_stateAtI(const Json::Value& request, Json::Value& response) 
->>>>>>> f8180286
-        {
-            response = this->eth_newFilterString(request[0u].asString());
-        }
-<<<<<<< HEAD
-        inline virtual void eth_uninstallFilterI(const Json::Value &request, Json::Value &response)
-=======
-
-        inline virtual void eth_storageAtI(const Json::Value& request, Json::Value& response) 
-        {
-            response = this->eth_storageAt(request[0u].asString());
-        }
-
-        inline virtual void eth_transactI(const Json::Value& request, Json::Value& response) 
->>>>>>> f8180286
-        {
-            response = this->eth_uninstallFilter(request[0u].asInt());
-        }
-        inline virtual void eth_changedI(const Json::Value &request, Json::Value &response)
-        {
-            response = this->eth_changed(request[0u].asInt());
-        }
-        inline virtual void eth_getMessagesI(const Json::Value &request, Json::Value &response)
-        {
-            response = this->eth_getMessages(request[0u].asInt());
-        }
         inline virtual void db_putI(const Json::Value &request, Json::Value &response)
         {
             response = this->db_put(request[0u].asString(), request[1u].asString(), request[2u].asString());
@@ -320,43 +260,22 @@
             response = this->shh_changed(request[0u].asInt());
         }
         virtual std::string eth_coinbase() = 0;
-<<<<<<< HEAD
         virtual bool eth_setCoinbase(const std::string& param1) = 0;
         virtual bool eth_listening() = 0;
         virtual bool eth_setListening(const bool& param1) = 0;
-=======
-        virtual Json::Value eth_compilers() = 0;
-        virtual double eth_countAt(const std::string& param1) = 0;
-        virtual int eth_defaultBlock() = 0;
-        virtual Json::Value eth_filterLogs(const int& param1) = 0;
-        virtual std::string eth_gasPrice() = 0;
-        virtual bool eth_listening() = 0;
-        virtual std::string eth_lll(const std::string& param1) = 0;
-        virtual Json::Value eth_logs(const Json::Value& param1) = 0;
->>>>>>> f8180286
         virtual bool eth_mining() = 0;
         virtual bool eth_setMining(const bool& param1) = 0;
         virtual std::string eth_gasPrice() = 0;
         virtual Json::Value eth_accounts() = 0;
         virtual int eth_peerCount() = 0;
-<<<<<<< HEAD
         virtual int eth_defaultBlock() = 0;
         virtual bool eth_setDefaultBlock(const int& param1) = 0;
         virtual int eth_number() = 0;
         virtual std::string eth_balanceAt(const std::string& param1) = 0;
         virtual std::string eth_stateAt(const std::string& param1, const std::string& param2) = 0;
+        virtual Json::Value eth_storageAt(const std::string& param1) = 0;
         virtual double eth_countAt(const std::string& param1) = 0;
         virtual std::string eth_codeAt(const std::string& param1) = 0;
-=======
-        virtual std::string eth_serpent(const std::string& param1) = 0;
-        virtual bool eth_setCoinbase(const std::string& param1) = 0;
-        virtual bool eth_setDefaultBlock(const int& param1) = 0;
-        virtual bool eth_setListening(const bool& param1) = 0;
-        virtual bool eth_setMining(const bool& param1) = 0;
-        virtual std::string eth_solidity(const std::string& param1) = 0;
-        virtual std::string eth_stateAt(const std::string& param1, const std::string& param2) = 0;
-        virtual Json::Value eth_storageAt(const std::string& param1) = 0;
->>>>>>> f8180286
         virtual std::string eth_transact(const Json::Value& param1) = 0;
         virtual std::string eth_call(const Json::Value& param1) = 0;
         virtual Json::Value eth_blockByHash(const std::string& param1) = 0;
@@ -365,13 +284,16 @@
         virtual Json::Value eth_transactionByNumber(const int& param1, const int& param2) = 0;
         virtual Json::Value eth_uncleByHash(const std::string& param1, const int& param2) = 0;
         virtual Json::Value eth_uncleByNumber(const int& param1, const int& param2) = 0;
+        virtual Json::Value eth_compilers() = 0;
         virtual std::string eth_lll(const std::string& param1) = 0;
-        virtual std::string eth_compile(const std::string& param1) = 0;
+        virtual std::string eth_solidity(const std::string& param1) = 0;
+        virtual std::string eth_serpent(const std::string& param1) = 0;
         virtual int eth_newFilter(const Json::Value& param1) = 0;
         virtual int eth_newFilterString(const std::string& param1) = 0;
         virtual bool eth_uninstallFilter(const int& param1) = 0;
         virtual bool eth_changed(const int& param1) = 0;
-        virtual Json::Value eth_getMessages(const int& param1) = 0;
+        virtual Json::Value eth_filterLogs(const int& param1) = 0;
+        virtual Json::Value eth_logs(const Json::Value& param1) = 0;
         virtual bool db_put(const std::string& param1, const std::string& param2, const std::string& param3) = 0;
         virtual std::string db_get(const std::string& param1, const std::string& param2) = 0;
         virtual bool db_putString(const std::string& param1, const std::string& param2, const std::string& param3) = 0;
