/*
	This file is part of cpp-ethereum.

	cpp-ethereum is free software: you can redistribute it and/or modify
	it under the terms of the GNU General Public License as published by
	the Free Software Foundation, either version 3 of the License, or
	(at your option) any later version.

	cpp-ethereum is distributed in the hope that it will be useful,
	but WITHOUT ANY WARRANTY; without even the implied warranty of
	MERCHANTABILITY or FITNESS FOR A PARTICULAR PURPOSE.  See the
	GNU General Public License for more details.

	You should have received a copy of the GNU General Public License
	along with cpp-ethereum.  If not, see <http://www.gnu.org/licenses/>.
*/
/** @file EthereumHost.cpp
 * @author Gav Wood <i@gavwood.com>
 * @date 2014
 */

#include "EthereumHost.h"

#include <chrono>
#include <thread>
#include <libdevcore/Common.h>
#include <libp2p/Host.h>
#include <libp2p/Session.h>
#include <libethcore/Exceptions.h>
#include "BlockChain.h"
#include "TransactionQueue.h"
#include "BlockQueue.h"
#include "EthereumPeer.h"
#include "BlockChainSync.h"

using namespace std;
using namespace dev;
using namespace dev::eth;
using namespace p2p;

unsigned const EthereumHost::c_oldProtocolVersion = 62; //TODO: remove this once v63+ is common
static unsigned const c_maxSendTransactions = 256;

<<<<<<< HEAD
char const* const EthereumHost::s_stateNames[static_cast<int>(SyncState::Size)] = {"Idle", "Waiting", "Headers", "Blocks", "NewBlocks" };
=======
char const* const EthereumHost::s_stateNames[static_cast<int>(SyncState::Size)] = {"NotSynced", "Idle", "Waiting", "Blocks", "State", "NewBlocks" };
>>>>>>> ee5ee3cd

#ifdef _WIN32
const char* EthereumHostTrace::name() { return EthPurple "^" EthGray "  "; }
#else
const char* EthereumHostTrace::name() { return EthPurple "⧫" EthGray " "; }
#endif

EthereumHost::EthereumHost(BlockChain const& _ch, OverlayDB const& _db, TransactionQueue& _tq, BlockQueue& _bq, u256 _networkId):
	HostCapability<EthereumPeer>(),
	Worker		("ethsync"),
	m_chain		(_ch),
	m_db(_db),
	m_tq		(_tq),
	m_bq		(_bq),
	m_networkId	(_networkId)
{
	m_latestBlockSent = _ch.currentHash();
	m_tq.onImport([this](ImportResult _ir, h256 const& _h, h512 const& _nodeId) { onTransactionImported(_ir, _h, _nodeId); });
}

EthereumHost::~EthereumHost()
{
}

bool EthereumHost::ensureInitialised()
{
	if (!m_latestBlockSent)
	{
		// First time - just initialise.
		m_latestBlockSent = m_chain.currentHash();
		clog(EthereumHostTrace) << "Initialising: latest=" << m_latestBlockSent;

		Guard l(x_transactions);
		m_transactionsSent = m_tq.knownTransactions();
		return true;
	}
	return false;
}

void EthereumHost::reset()
{
	RecursiveGuard l(x_sync);
	if (m_sync)
		m_sync->abortSync();
	m_sync.reset();
	m_syncStart = 0;

	m_latestBlockSent = h256();
	Guard tl(x_transactions);
	m_transactionsSent.clear();
}

void EthereumHost::doWork()
{
	bool netChange = ensureInitialised();
	auto h = m_chain.currentHash();
	// If we've finished our initial sync (including getting all the blocks into the chain so as to reduce invalid transactions), start trading transactions & blocks
	if (!isSyncing() && m_chain.isKnown(m_latestBlockSent))
	{
		if (m_newTransactions)
		{
			m_newTransactions = false;
			maintainTransactions();
		}
		if (m_newBlocks)
		{
			m_newBlocks = false;
			maintainBlocks(h);
		}
	}

	time_t  now = std::chrono::system_clock::to_time_t(chrono::system_clock::now());
	if (now - m_lastTick >= 1)
	{
		m_lastTick = now;
		foreachPeer([](std::shared_ptr<EthereumPeer> _p) { _p->tick(); return true; });
	}

	if (m_syncStart)
	{
		DEV_RECURSIVE_GUARDED(x_sync)
			if (!m_sync)
			{
				time_t now = std::chrono::system_clock::to_time_t(chrono::system_clock::now());
				if (now - m_syncStart > 10)
				{
					m_sync.reset(new BlockChainSync(*this));
					m_syncStart = 0;
					m_sync->restartSync();
				}
			}
	}

//	return netChange;
	// TODO: Figure out what to do with netChange.
	(void)netChange;
}

void EthereumHost::maintainTransactions()
{
	// Send any new transactions.
	unordered_map<std::shared_ptr<EthereumPeer>, std::vector<size_t>> peerTransactions;
	auto ts = m_tq.topTransactions(c_maxSendTransactions);
	{
		Guard l(x_transactions);
		for (size_t i = 0; i < ts.size(); ++i)
		{
			auto const& t = ts[i];
			bool unsent = !m_transactionsSent.count(t.sha3());
			auto peers = get<1>(randomSelection(0, [&](EthereumPeer* p) { return p->m_requireTransactions || (unsent && !p->m_knownTransactions.count(t.sha3())); }));
			for (auto const& p: peers)
				peerTransactions[p].push_back(i);
		}
		for (auto const& t: ts)
			m_transactionsSent.insert(t.sha3());
	}
	foreachPeer([&](shared_ptr<EthereumPeer> _p)
	{
		bytes b;
		unsigned n = 0;
		for (auto const& i: peerTransactions[_p])
		{
			_p->m_knownTransactions.insert(ts[i].sha3());
			b += ts[i].rlp();
			++n;
		}

		_p->clearKnownTransactions();

		if (n || _p->m_requireTransactions)
		{
			RLPStream ts;
			_p->prep(ts, TransactionsPacket, n).appendRaw(b, n);
			_p->sealAndSend(ts);
			clog(EthereumHostTrace) << "Sent" << n << "transactions to " << _p->session()->info().clientVersion;
		}
		_p->m_requireTransactions = false;
		return true;
	});
}

void EthereumHost::foreachPeer(std::function<bool(std::shared_ptr<EthereumPeer>)> const& _f) const
{
	//order peers by protocol, rating, connection age
	auto sessions = peerSessions();
	auto sessionLess = [](std::pair<std::shared_ptr<Session>, std::shared_ptr<Peer>> const& _left, std::pair<std::shared_ptr<Session>, std::shared_ptr<Peer>> const& _right)
		{ return _left.first->rating() == _right.first->rating() ? _left.first->connectionTime() < _right.first->connectionTime() : _left.first->rating() > _right.first->rating(); };

	std::sort(sessions.begin(), sessions.end(), sessionLess);
	for (auto s: sessions)
		if (!_f(s.first->cap<EthereumPeer>()))
			return;

	sessions = peerSessions(c_oldProtocolVersion); //TODO: remove once v61+ is common
	std::sort(sessions.begin(), sessions.end(), sessionLess);
	for (auto s: sessions)
		if (!_f(s.first->cap<EthereumPeer>(c_oldProtocolVersion)))
			return;
}

tuple<vector<shared_ptr<EthereumPeer>>, vector<shared_ptr<EthereumPeer>>, vector<shared_ptr<Session>>> EthereumHost::randomSelection(unsigned _percent, std::function<bool(EthereumPeer*)> const& _allow)
{
	vector<shared_ptr<EthereumPeer>> chosen;
	vector<shared_ptr<EthereumPeer>> allowed;
	vector<shared_ptr<Session>> sessions;
	
	size_t peerCount = 0;
	foreachPeer([&](std::shared_ptr<EthereumPeer> _p)
	{
		if (_allow(_p.get()))
		{
			allowed.push_back(_p);
			sessions.push_back(_p->session());
		}
		++peerCount;
		return true;
	});

	size_t chosenSize = (peerCount * _percent + 99) / 100;
	chosen.reserve(chosenSize);
	for (unsigned i = chosenSize; i && allowed.size(); i--)
	{
		unsigned n = rand() % allowed.size();
		chosen.push_back(std::move(allowed[n]));
		allowed.erase(allowed.begin() + n);
	}
	return make_tuple(move(chosen), move(allowed), move(sessions));
}

void EthereumHost::maintainBlocks(h256 const& _currentHash)
{
	// Send any new blocks.
	auto detailsFrom = m_chain.details(m_latestBlockSent);
	auto detailsTo = m_chain.details(_currentHash);
	if (detailsFrom.totalDifficulty < detailsTo.totalDifficulty)
	{
		if (diff(detailsFrom.number, detailsTo.number) < 20)
		{
			// don't be sending more than 20 "new" blocks. if there are any more we were probably waaaay behind.
			clog(EthereumHostTrace) << "Sending a new block (current is" << _currentHash << ", was" << m_latestBlockSent << ")";

			h256s blocks = get<0>(m_chain.treeRoute(m_latestBlockSent, _currentHash, false, false, true));

			auto s = randomSelection(25, [&](EthereumPeer* p){
				DEV_GUARDED(p->x_knownBlocks)
					return !p->m_knownBlocks.count(_currentHash);
				return false;
			});
			for (shared_ptr<EthereumPeer> const& p: get<0>(s))
				for (auto const& b: blocks)
				{
					RLPStream ts;
					p->prep(ts, NewBlockPacket, 2).appendRaw(m_chain.block(b), 1).append(m_chain.details(b).totalDifficulty);

					Guard l(p->x_knownBlocks);
					p->sealAndSend(ts);
					p->m_knownBlocks.clear();
				}
			for (shared_ptr<EthereumPeer> const& p: get<1>(s))
			{
				RLPStream ts;
				p->prep(ts, NewBlockHashesPacket, blocks.size());
				for (auto const& b: blocks)
				{
					ts.appendList(2);
					ts.append(b);
					ts.append(m_chain.number(b));
				}

				Guard l(p->x_knownBlocks);
				p->sealAndSend(ts);
				p->m_knownBlocks.clear();
			}
		}
		m_latestBlockSent = _currentHash;
	}
}

BlockChainSync* EthereumHost::sync()
{
	if (m_sync)
		return m_sync.get(); // We only chose sync strategy once

	bool pv63 = false;
	foreachPeer([&](std::shared_ptr<EthereumPeer> _p)
	{
		if (_p->m_protocolVersion == protocolVersion())
			pv63 = true;
		return !pv63;
	});
	if (pv63)
	{
		m_syncStart = 0;
<<<<<<< HEAD
		m_sync.reset(new PV60Sync(*this));
=======
		m_sync.reset(new BlockChainSync(*this));
>>>>>>> ee5ee3cd
	}
	else if (!m_syncStart)
		m_syncStart = std::chrono::system_clock::to_time_t(chrono::system_clock::now());

	return m_sync.get();
}

void EthereumHost::onPeerStatus(std::shared_ptr<EthereumPeer> _peer)
{
	RecursiveGuard l(x_sync);
	if (sync())
		sync()->onPeerStatus(_peer);
}

<<<<<<< HEAD
void EthereumHost::onPeerHeaders(std::shared_ptr<EthereumPeer> _peer, RLP const& _headers)
{
	RecursiveGuard l(x_sync);
	if (sync())
		sync()->onPeerHeaders(_peer, _headers);
=======
void EthereumHost::onPeerBlockHeaders(std::shared_ptr<EthereumPeer> _peer, RLP const& _headers)
{
	RecursiveGuard l(x_sync);
	if (sync())
		sync()->onPeerBlockHeaders(_peer, _headers);
>>>>>>> ee5ee3cd
}

void EthereumHost::onPeerBlockBodies(std::shared_ptr<EthereumPeer> _peer, RLP const& _r)
{
	RecursiveGuard l(x_sync);
	if (sync())
		sync()->onPeerBlockBodies(_peer, _r);
}

void EthereumHost::onPeerNewHashes(std::shared_ptr<EthereumPeer> _peer, std::vector<std::pair<h256, u256>> const& _hashes)
{
	RecursiveGuard l(x_sync);
	if (sync())
		sync()->onPeerNewHashes(_peer, _hashes);
}

void EthereumHost::onPeerNewBlock(std::shared_ptr<EthereumPeer> _peer, RLP const& _r)
{
	RecursiveGuard l(x_sync);
	if (sync())
		sync()->onPeerNewBlock(_peer, _r);
}

void EthereumHost::onPeerTransactions(std::shared_ptr<EthereumPeer> _peer, RLP const& _r)
{
	unsigned itemCount = _r.itemCount();
	clog(EthereumHostTrace) << "Transactions (" << dec << itemCount << "entries)";
	m_tq.enqueue(_r, _peer->session()->id());
}

void EthereumHost::onPeerAborting()
{
	RecursiveGuard l(x_sync);
	try
	{
		if (m_sync)
			m_sync->onPeerAborting();
	}
	catch (Exception&)
	{
		cwarn << "Exception on peer destruciton: " << boost::current_exception_diagnostic_information();
	}
}

bool EthereumHost::isSyncing() const
{
	if (!m_sync)
		return false;
	return m_sync->isSyncing();
}

SyncStatus EthereumHost::status() const
{
	RecursiveGuard l(x_sync);
	if (!m_sync)
		return SyncStatus();
	return m_sync->status();
}

void EthereumHost::onTransactionImported(ImportResult _ir, h256 const& _h, h512 const& _nodeId)
{
	auto session = host()->peerSession(_nodeId);
	if (!session)
		return;

	std::shared_ptr<EthereumPeer> peer = session->cap<EthereumPeer>();
	if (!peer)
		peer = session->cap<EthereumPeer>(c_oldProtocolVersion);
	if (!peer)
		return;

	Guard l(peer->x_knownTransactions);
	peer->m_knownTransactions.insert(_h);
	switch (_ir)
	{
	case ImportResult::Malformed:
		peer->addRating(-100);
		break;
	case ImportResult::AlreadyKnown:
		// if we already had the transaction, then don't bother sending it on.
		DEV_GUARDED(x_transactions)
			m_transactionsSent.insert(_h);
		peer->addRating(0);
		break;
	case ImportResult::Success:
		peer->addRating(100);
		break;
	default:;
	}
}<|MERGE_RESOLUTION|>--- conflicted
+++ resolved
@@ -41,11 +41,7 @@
 unsigned const EthereumHost::c_oldProtocolVersion = 62; //TODO: remove this once v63+ is common
 static unsigned const c_maxSendTransactions = 256;
 
-<<<<<<< HEAD
-char const* const EthereumHost::s_stateNames[static_cast<int>(SyncState::Size)] = {"Idle", "Waiting", "Headers", "Blocks", "NewBlocks" };
-=======
 char const* const EthereumHost::s_stateNames[static_cast<int>(SyncState::Size)] = {"NotSynced", "Idle", "Waiting", "Blocks", "State", "NewBlocks" };
->>>>>>> ee5ee3cd
 
 #ifdef _WIN32
 const char* EthereumHostTrace::name() { return EthPurple "^" EthGray "  "; }
@@ -299,11 +295,7 @@
 	if (pv63)
 	{
 		m_syncStart = 0;
-<<<<<<< HEAD
-		m_sync.reset(new PV60Sync(*this));
-=======
 		m_sync.reset(new BlockChainSync(*this));
->>>>>>> ee5ee3cd
 	}
 	else if (!m_syncStart)
 		m_syncStart = std::chrono::system_clock::to_time_t(chrono::system_clock::now());
@@ -318,19 +310,11 @@
 		sync()->onPeerStatus(_peer);
 }
 
-<<<<<<< HEAD
-void EthereumHost::onPeerHeaders(std::shared_ptr<EthereumPeer> _peer, RLP const& _headers)
-{
-	RecursiveGuard l(x_sync);
-	if (sync())
-		sync()->onPeerHeaders(_peer, _headers);
-=======
 void EthereumHost::onPeerBlockHeaders(std::shared_ptr<EthereumPeer> _peer, RLP const& _headers)
 {
 	RecursiveGuard l(x_sync);
 	if (sync())
 		sync()->onPeerBlockHeaders(_peer, _headers);
->>>>>>> ee5ee3cd
 }
 
 void EthereumHost::onPeerBlockBodies(std::shared_ptr<EthereumPeer> _peer, RLP const& _r)
