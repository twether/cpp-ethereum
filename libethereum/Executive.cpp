/*
	This file is part of cpp-ethereum.

	cpp-ethereum is free software: you can redistribute it and/or modify
	it under the terms of the GNU General Public License as published by
	the Free Software Foundation, either version 3 of the License, or
	(at your option) any later version.

	cpp-ethereum is distributed in the hope that it will be useful,
	but WITHOUT ANY WARRANTY; without even the implied warranty of
	MERCHANTABILITY or FITNESS FOR A PARTICULAR PURPOSE.  See the
	GNU General Public License for more details.

	You should have received a copy of the GNU General Public License
	along with cpp-ethereum.  If not, see <http://www.gnu.org/licenses/>.
*/
/** @file Executive.cpp
 * @author Gav Wood <i@gavwood.com>
 * @date 2014
 */

#include <boost/timer.hpp>
#include <libdevcore/CommonIO.h>
#include <libevm/VMFactory.h>
#include <libevm/VM.h>
#include "Interface.h"
#include "Executive.h"
#include "State.h"
#include "ExtVM.h"
using namespace std;
using namespace dev;
using namespace dev::eth;

#define ETH_VMTRACE 1

<<<<<<< HEAD
=======
Executive::~Executive()
{
}

>>>>>>> ef81139e
u256 Executive::gasUsed() const
{
	return m_t.gas() - m_endGas;
}

bool Executive::setup(bytesConstRef _rlp)
{
	// Entry point for a user-executed transaction.
	m_t = Transaction(_rlp);

	m_sender = m_t.sender();

	// Avoid invalid transactions.
	auto nonceReq = m_s.transactionsFrom(m_sender);
	if (m_t.nonce() != nonceReq)
	{
		clog(StateDetail) << "Invalid Nonce: Require" << nonceReq << " Got" << m_t.nonce();
		BOOST_THROW_EXCEPTION(InvalidNonce(nonceReq, m_t.nonce()));
	}

	// Check gas cost is enough.
	auto gasCost = Interface::txGas(m_t.data());

	if (m_t.gas() < gasCost)
	{
		clog(StateDetail) << "Not enough gas to pay for the transaction: Require >" << gasCost << " Got" << m_t.gas();
		BOOST_THROW_EXCEPTION(OutOfGas() << RequirementError((bigint)gasCost, (bigint)m_t.gas()));
	}

	u256 cost = m_t.value() + m_t.gas() * m_t.gasPrice();

	// Avoid unaffordable transactions.
	if (m_s.balance(m_sender) < cost)
	{
		clog(StateDetail) << "Not enough cash: Require >" << cost << " Got" << m_s.balance(m_sender);
		BOOST_THROW_EXCEPTION(NotEnoughCash() << RequirementError((bigint)cost, (bigint)m_s.balance(m_sender)));
	}

	u256 startGasUsed = m_s.gasUsed();
	if (startGasUsed + m_t.gas() > m_s.m_currentBlock.gasLimit)
	{
		clog(StateDetail) << "Too much gas used in this block: Require <" << (m_s.m_currentBlock.gasLimit - startGasUsed) << " Got" << m_t.gas();
		BOOST_THROW_EXCEPTION(BlockGasLimitReached() << RequirementError((bigint)(m_s.m_currentBlock.gasLimit - startGasUsed), (bigint)m_t.gas()));
	}

	// Increment associated nonce for sender.
	m_s.noteSending(m_sender);

	// Pay...
	clog(StateDetail) << "Paying" << formatBalance(cost) << "from sender (includes" << m_t.gas() << "gas at" << formatBalance(m_t.gasPrice()) << ")";
	m_s.subBalance(m_sender, cost);

	if (m_t.isCreation())
		return create(m_sender, m_t.value(), m_t.gasPrice(), m_t.gas() - (u256)gasCost, &m_t.data(), m_sender);
	else
		return call(m_t.receiveAddress(), m_sender, m_t.value(), m_t.gasPrice(), bytesConstRef(&m_t.data()), m_t.gas() - (u256)gasCost, m_sender);
}

bool Executive::call(Address _receiveAddress, Address _senderAddress, u256 _value, u256 _gasPrice, bytesConstRef _data, u256 _gas, Address _originAddress)
{
//	cnote << "Transferring" << formatBalance(_value) << "to receiver.";
	m_s.addBalance(_receiveAddress, _value);

	auto it = !(_receiveAddress & ~h160(0xffffffff)) ? State::precompiled().find((unsigned)(u160)_receiveAddress) : State::precompiled().end();
	if (it != State::precompiled().end())
	{
		bigint g = it->second.gas(_data);
		if (_gas < g)
		{
			m_endGas = 0;
			return false;
		}
		m_endGas = (u256)(_gas - g);
		it->second.exec(_data, bytesRef());
		return true;
	}
	else if (m_s.addressHasCode(_receiveAddress))
	{
<<<<<<< HEAD
		m_vm = VMFactory::create(_gas);
		bytes const& c = m_s.code(_receiveAddress);
		m_ext.reset(new ExtVM(m_s, _receiveAddress, _senderAddress, _originAddress, _value, _gasPrice, _data, &c, m_ms));
=======
		m_vm = make_shared<VM>(_gas);
		bytes const& c = m_s.code(_receiveAddress);
		m_ext = make_shared<ExtVM>(m_s, _receiveAddress, _senderAddress, _originAddress, _value, _gasPrice, _data, &c);
>>>>>>> ef81139e
	}
	else
		m_endGas = _gas;
	return !m_ext;
}

bool Executive::create(Address _sender, u256 _endowment, u256 _gasPrice, u256 _gas, bytesConstRef _init, Address _origin)
{
	// We can allow for the reverted state (i.e. that with which m_ext is constructed) to contain the m_newAddress, since
	// we delete it explicitly if we decide we need to revert.
	m_newAddress = right160(sha3(rlpList(_sender, m_s.transactionsFrom(_sender) - 1)));

	// Set up new account...
	m_s.m_cache[m_newAddress] = Account(m_s.balance(m_newAddress) + _endowment, Account::ContractConception);

	// Execute _init.
<<<<<<< HEAD
	m_vm = VMFactory::create(_gas);
	m_ext.reset(new ExtVM(m_s, m_newAddress, _sender, _origin, _endowment, _gasPrice, bytesConstRef(), _init, m_ms));
=======
	m_vm = make_shared<VM>(_gas);
	m_ext = make_shared<ExtVM>(m_s, m_newAddress, _sender, _origin, _endowment, _gasPrice, bytesConstRef(), _init);
>>>>>>> ef81139e
	return _init.empty();
}

OnOpFunc Executive::simpleTrace()
{
	return [](uint64_t steps, Instruction inst, bigint newMemSize, bigint gasCost, VM* voidVM, ExtVMFace const* voidExt)
	{
		ExtVM const& ext = *static_cast<ExtVM const*>(voidExt);
		VM& vm = *voidVM;

		ostringstream o;
		o << endl << "    STACK" << endl;
		for (auto i: vm.stack())
			o << (h256)i << endl;
		o << "    MEMORY" << endl << memDump(vm.memory());
		o << "    STORAGE" << endl;
		for (auto const& i: ext.state().storage(ext.myAddress))
			o << showbase << hex << i.first << ": " << i.second << endl;
		dev::LogOutputStream<VMTraceChannel, false>(true) << o.str();
		dev::LogOutputStream<VMTraceChannel, false>(false) << " | " << dec << ext.depth << " | " << ext.myAddress << " | #" << steps << " | " << hex << setw(4) << setfill('0') << vm.curPC() << " : " << instructionInfo(inst).name << " | " << dec << vm.gas() << " | -" << dec << gasCost << " | " << newMemSize << "x32" << " ]";
	};
}

bool Executive::go(OnOpFunc const& _onOp)
{
	if (m_vm)
	{
		boost::timer t;
		auto sgas = m_vm->gas();
		try
		{
			m_out = m_vm->go(*m_ext, _onOp);
			m_endGas = m_vm->gas();
			m_endGas += min((m_t.gas() - m_endGas) / 2, m_ext->sub.refunds);
			m_logs = m_ext->sub.logs;
			if (m_out.size() * c_createDataGas <= m_endGas)
				m_endGas -= m_out.size() * c_createDataGas;
			else
				m_out.reset();
		}
		catch (StepsDone const&)
		{
			return false;
		}
		catch (VMException const& _e)
		{
			clog(StateChat) << "Safe VM Exception: " << diagnostic_information(_e);
			m_endGas = 0;//m_vm->gas();

			// Write state out only in the case of a non-excepted transaction.
			m_ext->revert();

			// Explicitly delete a newly created address - this will still be in the reverted state.
/*			if (m_newAddress)
			{
				m_s.m_cache.erase(m_newAddress);
				m_newAddress = Address();
			}*/
		}
		catch (Exception const& _e)
		{
			// TODO: AUDIT: check that this can never reasonably happen. Consider what to do if it does.
			cwarn << "Unexpected exception in VM. There may be a bug in this implementation. " << diagnostic_information(_e);
		}
		catch (std::exception const& _e)
		{
			// TODO: AUDIT: check that this can never reasonably happen. Consider what to do if it does.
			cwarn << "Unexpected std::exception in VM. This is probably unrecoverable. " << _e.what();
		}
		cnote << "VM took:" << t.elapsed() << "; gas used: " << (sgas - m_endGas);
	}
	return true;
}

u256 Executive::gas() const
{
	return m_vm ? m_vm->gas() : m_endGas;
}

void Executive::finalize(OnOpFunc const&)
{
	if (m_t.isCreation() && !m_ext->sub.suicides.count(m_newAddress))
	{
		// creation - put code in place.
		m_s.m_cache[m_newAddress].setCode(m_out);
	}

//	cnote << "Refunding" << formatBalance(m_endGas * m_ext->gasPrice) << "to origin (=" << m_endGas << "*" << formatBalance(m_ext->gasPrice) << ")";
	m_s.addBalance(m_sender, m_endGas * m_t.gasPrice());

	u256 feesEarned = (m_t.gas() - m_endGas) * m_t.gasPrice();
//	cnote << "Transferring" << formatBalance(gasSpent) << "to miner.";
	m_s.addBalance(m_s.m_currentBlock.coinbaseAddress, feesEarned);

	// Suicides...
	if (m_ext)
		for (auto a: m_ext->sub.suicides)
			m_s.m_cache[a].kill();
}<|MERGE_RESOLUTION|>--- conflicted
+++ resolved
@@ -33,13 +33,6 @@
 
 #define ETH_VMTRACE 1
 
-<<<<<<< HEAD
-=======
-Executive::~Executive()
-{
-}
-
->>>>>>> ef81139e
 u256 Executive::gasUsed() const
 {
 	return m_t.gas() - m_endGas;
@@ -118,15 +111,9 @@
 	}
 	else if (m_s.addressHasCode(_receiveAddress))
 	{
-<<<<<<< HEAD
 		m_vm = VMFactory::create(_gas);
 		bytes const& c = m_s.code(_receiveAddress);
-		m_ext.reset(new ExtVM(m_s, _receiveAddress, _senderAddress, _originAddress, _value, _gasPrice, _data, &c, m_ms));
-=======
-		m_vm = make_shared<VM>(_gas);
-		bytes const& c = m_s.code(_receiveAddress);
-		m_ext = make_shared<ExtVM>(m_s, _receiveAddress, _senderAddress, _originAddress, _value, _gasPrice, _data, &c);
->>>>>>> ef81139e
+		m_ext.reset(new ExtVM(m_s, _receiveAddress, _senderAddress, _originAddress, _value, _gasPrice, _data, &c));
 	}
 	else
 		m_endGas = _gas;
@@ -143,13 +130,8 @@
 	m_s.m_cache[m_newAddress] = Account(m_s.balance(m_newAddress) + _endowment, Account::ContractConception);
 
 	// Execute _init.
-<<<<<<< HEAD
 	m_vm = VMFactory::create(_gas);
-	m_ext.reset(new ExtVM(m_s, m_newAddress, _sender, _origin, _endowment, _gasPrice, bytesConstRef(), _init, m_ms));
-=======
-	m_vm = make_shared<VM>(_gas);
-	m_ext = make_shared<ExtVM>(m_s, m_newAddress, _sender, _origin, _endowment, _gasPrice, bytesConstRef(), _init);
->>>>>>> ef81139e
+	m_ext.reset(new ExtVM(m_s, m_newAddress, _sender, _origin, _endowment, _gasPrice, bytesConstRef(), _init));
 	return _init.empty();
 }
 
