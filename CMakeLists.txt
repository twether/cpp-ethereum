--- conflicted
+++ resolved
@@ -14,11 +14,7 @@
 eth_policy()
 
 # project name and version should be set after cmake_policy CMP0048
-<<<<<<< HEAD
-project(cpp-ethereum VERSION "1.0.1")
-=======
 project(cpp-ethereum VERSION "1.1.2")
->>>>>>> 58d2a77e
 
 include(EthCompilerSettings)
 
