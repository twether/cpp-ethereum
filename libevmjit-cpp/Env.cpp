
#pragma GCC diagnostic ignored "-Wconversion"
#include <libdevcore/SHA3.h>
#include <libevmcore/Params.h>
#include <libevm/ExtVMFace.h>

#include "Utils.h"

extern "C"
{
	#ifdef _MSC_VER
		#define EXPORT __declspec(dllexport)
	#else
		#define EXPORT
	#endif

	using namespace dev;
	using namespace dev::eth;
	using evmjit::i256;

	EXPORT void env_sload(ExtVMFace* _env, i256* _index, i256* o_value)
	{
		auto index = jit2eth(*_index);
		auto value = _env->store(index); // Interface uses native endianness
		*o_value = eth2jit(value);
	}

	EXPORT void env_sstore(ExtVMFace* _env, i256* _index, i256* _value)
	{
		auto index = jit2eth(*_index);
		auto value = jit2eth(*_value);

		if (value == 0 && _env->store(index) != 0)	// If delete
			_env->sub.refunds += c_sstoreRefundGas;	// Increase refund counter

		_env->setStore(index, value);	// Interface uses native endianness
	}

	EXPORT void env_balance(ExtVMFace* _env, h256* _address, i256* o_value)
	{
		auto u = _env->balance(right160(*_address));
		*o_value = eth2jit(u);
	}

	EXPORT void env_blockhash(ExtVMFace* _env, i256* _number, h256* o_hash)
	{
		*o_hash = _env->blockhash(jit2eth(*_number));
	}

	EXPORT void env_create(ExtVMFace* _env, int64_t* io_gas, i256* _endowment, byte* _initBeg, uint64_t _initSize, h256* o_address)
	{
		auto endowment = jit2eth(*_endowment);
		if (_env->balance(_env->myAddress) >= endowment && _env->depth < 1024)
		{
			u256 gas = *io_gas;
			h256 address(_env->create(endowment, gas, {_initBeg, _initSize}, {}), h256::AlignRight);
			*io_gas = static_cast<int64_t>(gas);
			*o_address = address;
		}
		else
			*o_address = {};
	}

	EXPORT bool env_call(ExtVMFace* _env, int64_t* io_gas, int64_t _callGas, h256* _receiveAddress, i256* _value, byte* _inBeg, uint64_t _inSize, byte* _outBeg, uint64_t _outSize, h256* _codeAddress)
	{
<<<<<<< HEAD
		auto value = jit2eth(*_value);
		auto receiveAddress = right160(*_receiveAddress);
		auto codeAddress = right160(*_codeAddress);
		const auto isCall = receiveAddress == codeAddress; // OPT: The same address pointer can be used if not CODECALL
=======
		CallParameters params;
		params.value = llvm2eth(*_value);
		params.senderAddress = _env->myAddress;
		params.receiveAddress = right160(*_receiveAddress);
		params.codeAddress = right160(*_codeAddress);
		params.data = {_inBeg, _inSize};
		params.out = {_outBeg, _outSize};
		params.onOp = {};
		const auto isCall = params.receiveAddress == params.codeAddress; // OPT: The same address pointer can be used if not CODECALL
>>>>>>> 5d4fbd4c

		*io_gas -= _callGas;
		if (*io_gas < 0)
			return false;

		if (isCall && !_env->exists(params.receiveAddress))
			*io_gas -= static_cast<int64_t>(c_callNewAccountGas); // no underflow, *io_gas non-negative before

		if (params.value > 0) // value transfer
		{
			/*static*/ assert(c_callValueTransferGas > c_callStipend && "Overflow possible");
			*io_gas -= static_cast<int64_t>(c_callValueTransferGas); // no underflow
			_callGas += static_cast<int64_t>(c_callStipend); // overflow possibility, but in the same time *io_gas < 0
		}

		if (*io_gas < 0)
			return false;

		auto ret = false;
		params.gas = u256{_callGas};
		if (_env->balance(_env->myAddress) >= params.value && _env->depth < 1024)
			ret = _env->call(params);

		*io_gas += static_cast<int64_t>(params.gas); // it is never more than initial _callGas
		return ret;
	}

	EXPORT void env_sha3(byte* _begin, uint64_t _size, h256* o_hash)
	{
		auto hash = sha3({_begin, _size});
		*o_hash = hash;
	}

	EXPORT byte const* env_extcode(ExtVMFace* _env, h256* _addr256, uint64_t* o_size)
	{
		auto addr = right160(*_addr256);
		auto& code = _env->codeAt(addr);
		*o_size = code.size();
		return code.data();
	}

	EXPORT void env_log(ExtVMFace* _env, byte* _beg, uint64_t _size, h256* _topic1, h256* _topic2, h256* _topic3, h256* _topic4)
	{
		dev::h256s topics;

		if (_topic1)
			topics.push_back(*_topic1);

		if (_topic2)
			topics.push_back(*_topic2);

		if (_topic3)
			topics.push_back(*_topic3);

		if (_topic4)
			topics.push_back(*_topic4);

		_env->log(std::move(topics), {_beg, _size});
	}
}
<|MERGE_RESOLUTION|>--- conflicted
+++ resolved
@@ -63,14 +63,8 @@
 
 	EXPORT bool env_call(ExtVMFace* _env, int64_t* io_gas, int64_t _callGas, h256* _receiveAddress, i256* _value, byte* _inBeg, uint64_t _inSize, byte* _outBeg, uint64_t _outSize, h256* _codeAddress)
 	{
-<<<<<<< HEAD
-		auto value = jit2eth(*_value);
-		auto receiveAddress = right160(*_receiveAddress);
-		auto codeAddress = right160(*_codeAddress);
-		const auto isCall = receiveAddress == codeAddress; // OPT: The same address pointer can be used if not CODECALL
-=======
 		CallParameters params;
-		params.value = llvm2eth(*_value);
+		params.value = jit2eth(*_value);
 		params.senderAddress = _env->myAddress;
 		params.receiveAddress = right160(*_receiveAddress);
 		params.codeAddress = right160(*_codeAddress);
@@ -78,7 +72,6 @@
 		params.out = {_outBeg, _outSize};
 		params.onOp = {};
 		const auto isCall = params.receiveAddress == params.codeAddress; // OPT: The same address pointer can be used if not CODECALL
->>>>>>> 5d4fbd4c
 
 		*io_gas -= _callGas;
 		if (*io_gas < 0)
